# Smoke tests for SkyPilot
# Default options are set in pyproject.toml
# Example usage:
# Run all tests except for AWS and Lambda Cloud
# > pytest tests/test_smoke.py
#
# Terminate failed clusters after test finishes
# > pytest tests/test_smoke.py --terminate-on-failure
#
# Re-run last failed tests
# > pytest --lf
#
# Run one of the smoke tests
# > pytest tests/test_smoke.py::test_minimal
#
# Only run managed spot tests
# > pytest tests/test_smoke.py --managed-spot
#
# Only run test for AWS + generic tests
# > pytest tests/test_smoke.py --aws
#
# Change cloud for generic tests to aws
# > pytest tests/test_smoke.py --generic-cloud aws

import hashlib
import inspect
import pathlib
import subprocess
import sys
import tempfile
import time
from typing import Dict, List, NamedTuple, Optional, Tuple
import urllib.parse
import uuid
import os

import colorama
import jinja2
import pytest

import sky
from sky import global_user_state
from sky.data import storage as storage_lib
from sky.adaptors import cloudflare
from sky.skylet import events
from sky.utils import common_utils
from sky.utils import subprocess_utils
from sky.clouds import AWS, GCP, Azure

# For uniquefying users on shared-account cloud providers. Used as part of the
# cluster names.
_smoke_test_hash = hashlib.md5(
    common_utils.user_and_hostname_hash().encode()).hexdigest()[:4]

# To avoid the second smoke test reusing the cluster launched in the first
# smoke test. Also required for test_spot_recovery to make sure the manual
# termination with aws ec2 does not accidentally terminate other spot clusters
# from the different spot launch with the same cluster name but a different job
# id.
test_id = str(uuid.uuid4())[-2:]

LAMBDA_TYPE = '--cloud lambda --gpus A10'

SCP_TYPE = '--cloud scp'
SCP_GPU_V100 = '--gpus V100-32GB'

storage_setup_commands = [
    'touch ~/tmpfile', 'mkdir -p ~/tmp-workdir',
    'touch ~/tmp-workdir/tmp\ file', 'touch ~/tmp-workdir/tmp\ file2',
    'touch ~/tmp-workdir/foo',
    'ln -f -s ~/tmp-workdir/ ~/tmp-workdir/circle-link',
    'touch ~/.ssh/id_rsa.pub'
]

# Wait until the spot controller is not in INIT state.
# This is a workaround for the issue that when multiple spot tests
# are running in parallel, the spot controller may be in INIT and
# the spot queue/cancel command will return staled table.
_SPOT_QUEUE_WAIT = ('s=$(sky spot queue); '
                    'until [ `echo "$s" '
                    '| grep "jobs will not be shown until it becomes UP." '
                    '| wc -l` -eq 0 ]; '
                    'do echo "Waiting for spot queue to be ready..."; '
                    'sleep 5; s=$(sky spot queue); done; echo "$s"; '
                    'echo; echo; echo "$s"')
_SPOT_CANCEL_WAIT = (
    's=$(sky spot cancel -y -n {job_name}); until [ `echo "$s" '
    '| grep "Please wait for the controller to be ready." '
    '| wc -l` -eq 0 ]; do echo "Waiting for the spot controller '
    'to be ready"; sleep 5; s=$(sky spot cancel -y -n {job_name}); '
    'done; echo "$s"; echo; echo; echo "$s"')
# TODO(zhwu): make the spot controller on GCP.


class Test(NamedTuple):
    name: str
    # Each command is executed serially.  If any failed, the remaining commands
    # are not run and the test is treated as failed.
    commands: List[str]
    teardown: Optional[str] = None
    # Timeout for each command in seconds.
    timeout: int = 15 * 60

    def echo(self, message: str):
        # pytest's xdist plugin captures stdout; print to stderr so that the
        # logs are streaming while the tests are running.
        prefix = f'[{self.name}]'
        message = f'{prefix} {message}'
        message = message.replace('\n', f'\n{prefix} ')
        print(message, file=sys.stderr, flush=True)


def _get_cluster_name() -> str:
    """Returns a user-unique cluster name for each test_<name>().

    Must be called from each test_<name>().
    """
    caller_func_name = inspect.stack()[1][3]
    test_name = caller_func_name.replace('_', '-').replace('test-', 't-')
    if len(test_name) > 16:
        test_name = test_name[:16] + hashlib.md5(
            test_name.encode()).hexdigest()[:3]
    return f'{test_name}-{_smoke_test_hash}-{test_id}'


def run_one_test(test: Test) -> Tuple[int, str, str]:
    # Fail fast if `sky` CLI somehow errors out.
    subprocess.run(['sky', 'status'], stdout=subprocess.DEVNULL, check=True)
    log_file = tempfile.NamedTemporaryFile('a',
                                           prefix=f'{test.name}-',
                                           suffix='.log',
                                           delete=False)
    test.echo(f'Test started. Log: less {log_file.name}')
    for command in test.commands:
        log_file.write(f'+ {command}\n')
        log_file.flush()
        proc = subprocess.Popen(
            command,
            stdout=log_file,
            stderr=subprocess.STDOUT,
            shell=True,
            executable='/bin/bash',
        )
        try:
            proc.wait(timeout=test.timeout)
        except subprocess.TimeoutExpired as e:
            log_file.flush()
            test.echo(f'Timeout after {test.timeout} seconds.')
            test.echo(str(e))
            log_file.write(f'Timeout after {test.timeout} seconds.\n')
            log_file.flush()
            # Kill the current process.
            proc.terminate()
            proc.returncode = 1  # None if we don't set it.
            break

        if proc.returncode:
            break

    style = colorama.Style
    fore = colorama.Fore
    outcome = (f'{fore.RED}Failed{style.RESET_ALL}'
               if proc.returncode else f'{fore.GREEN}Passed{style.RESET_ALL}')
    reason = f'\nReason: {command}' if proc.returncode else ''
    msg = (f'{outcome}.'
           f'{reason}'
           f'\nLog: less {log_file.name}\n')
    test.echo(msg)
    log_file.write(msg)
    if (proc.returncode == 0 or
            pytest.terminate_on_failure) and test.teardown is not None:
        subprocess_utils.run(
            test.teardown,
            stdout=log_file,
            stderr=subprocess.STDOUT,
            timeout=10 * 60,  # 10 mins
            shell=True,
        )

    if proc.returncode:
        raise Exception(f'test failed: less {log_file.name}')


def get_aws_region_for_quota_failover() -> Optional[str]:

    candidate_regions = AWS.regions_with_offering(instance_type='p3.16xlarge',
                                                  accelerators=None,
                                                  use_spot=True,
                                                  region=None,
                                                  zone=None)

    for region in candidate_regions:
        if not AWS.check_quota_available(
                region=region.name, instance_type='p3.16xlarge', use_spot=True):
            return region.name

    return None


# ---------- Dry run: 2 Tasks in a chain. ----------
def test_example_app():
    test = Test(
        'example_app',
        ['python examples/example_app.py'],
    )
    run_one_test(test)


# ---------- A minimal task ----------
def test_minimal(generic_cloud: str):
    name = _get_cluster_name()
    test = Test(
        'minimal',
        [
            f'sky launch -y -c {name} --cloud {generic_cloud} tests/test_yamls/minimal.yaml',
            f'sky logs {name} 1 --status',
            f'sky logs {name} --status | grep "Job 1: SUCCEEDED"',  # Equivalent.
            # Check the logs downloading
            f'log_path=$(sky logs {name} 1 --sync-down | grep "Job 1 logs:" | sed -E "s/^.*Job 1 logs: (.*)\\x1b\\[0m/\\1/g") && echo $log_path && test -f $log_path/run.log',
            # Ensure the raylet process has the correct file descriptor limit.
            f'sky exec {name} "prlimit -n --pid=\$(pgrep -f \'raylet/raylet --raylet_socket_name\') | grep \'"\'1048576 1048576\'"\'"',
            f'sky logs {name} 2 --status',  # Ensure the job succeeded.
        ],
        f'sky down -y {name}',
    )
    run_one_test(test)


# ---------- Test region ----------
@pytest.mark.aws
def test_aws_region():
    name = _get_cluster_name()
    test = Test(
        'aws_region',
        [
            f'sky launch -y -c {name} --region us-west-2 examples/minimal.yaml',
            f'sky exec {name} examples/minimal.yaml',
            f'sky logs {name} 1 --status',  # Ensure the job succeeded.
            f'sky status --all | grep {name} | grep us-west-2',  # Ensure the region is correct.
        ],
        f'sky down -y {name}',
    )
    run_one_test(test)


@pytest.mark.gcp
def test_gcp_region():
    name = _get_cluster_name()
    test = Test(
        'gcp_region',
        [
            f'sky launch -y -c {name} --region us-central1 --cloud gcp tests/test_yamls/minimal.yaml',
            f'sky exec {name} tests/test_yamls/minimal.yaml',
            f'sky logs {name} 1 --status',  # Ensure the job succeeded.
            f'sky status --all | grep {name} | grep us-central1',  # Ensure the region is correct.
        ],
        f'sky down -y {name}',
    )
    run_one_test(test)


@pytest.mark.ibm
def test_ibm_region():
    name = _get_cluster_name()
    region = 'eu-de'
    test = Test(
        'region',
        [
            f'sky launch -y -c {name} --cloud ibm --region {region} examples/minimal.yaml',
            f'sky exec {name} --cloud ibm examples/minimal.yaml',
            f'sky logs {name} 1 --status',  # Ensure the job succeeded.
            f'sky status --all | grep {name} | grep {region}',  # Ensure the region is correct.
        ],
        f'sky down -y {name}',
    )
    run_one_test(test)


@pytest.mark.azure
def test_azure_region():
    name = _get_cluster_name()
    test = Test(
        'azure_region',
        [
            f'sky launch -y -c {name} --region eastus2 --cloud azure tests/test_yamls/minimal.yaml',
            f'sky exec {name} tests/test_yamls/minimal.yaml',
            f'sky logs {name} 1 --status',  # Ensure the job succeeded.
            f'sky status --all | grep {name} | grep eastus2',  # Ensure the region is correct.
        ],
        f'sky down -y {name}',
    )
    run_one_test(test)


# ---------- Test zone ----------
@pytest.mark.aws
def test_aws_zone():
    name = _get_cluster_name()
    test = Test(
        'aws_zone',
        [
            f'sky launch -y -c {name} examples/minimal.yaml --zone us-west-2b',
            f'sky exec {name} examples/minimal.yaml --zone us-west-2b',
            f'sky logs {name} 1 --status',  # Ensure the job succeeded.
            f'sky status --all | grep {name} | grep us-west-2b',  # Ensure the zone is correct.
        ],
        f'sky down -y {name}',
    )
    run_one_test(test)


@pytest.mark.ibm
def test_ibm_zone():
    name = _get_cluster_name()
    zone = 'eu-de-2'
    test = Test(
        'zone',
        [
            f'sky launch -y -c {name} --cloud ibm examples/minimal.yaml --zone {zone}',
            f'sky exec {name} --cloud ibm examples/minimal.yaml --zone {zone}',
            f'sky logs {name} 1 --status',  # Ensure the job succeeded.
            f'sky status --all | grep {name} | grep {zone}',  # Ensure the zone is correct.
        ],
        f'sky down -y {name} {name}-2 {name}-3',
    )
    run_one_test(test)


@pytest.mark.gcp
def test_gcp_zone():
    name = _get_cluster_name()
    test = Test(
        'gcp_zone',
        [
            f'sky launch -y -c {name} --zone us-central1-a --cloud gcp tests/test_yamls/minimal.yaml',
            f'sky exec {name} --zone us-central1-a --cloud gcp tests/test_yamls/minimal.yaml',
            f'sky logs {name} 1 --status',  # Ensure the job succeeded.
            f'sky status --all | grep {name} | grep us-central1-a',  # Ensure the zone is correct.
        ],
        f'sky down -y {name}',
    )
    run_one_test(test)


# ---------- Test the image ----------
@pytest.mark.aws
def test_aws_images():
    name = _get_cluster_name()
    test = Test(
        'aws_images',
        [
            f'sky launch -y -c {name} --image-id skypilot:gpu-ubuntu-1804 examples/minimal.yaml',
            f'sky logs {name} 1 --status',  # Ensure the job succeeded.
            f'sky launch -c {name} --image-id skypilot:gpu-ubuntu-2004 examples/minimal.yaml && exit 1 || true',
            f'sky launch -y -c {name} examples/minimal.yaml',
            f'sky logs {name} 2 --status',
            f'sky logs {name} --status | grep "Job 2: SUCCEEDED"',  # Equivalent.
        ],
        f'sky down -y {name}',
    )
    run_one_test(test)


@pytest.mark.gcp
def test_gcp_images():
    name = _get_cluster_name()
    test = Test(
        'gcp_images',
        [
            f'sky launch -y -c {name} --image-id skypilot:gpu-debian-10 --cloud gcp tests/test_yamls/minimal.yaml',
            f'sky logs {name} 1 --status',  # Ensure the job succeeded.
            f'sky launch -c {name} --image-id skypilot:cpu-debian-10 --cloud gcp tests/test_yamls/minimal.yaml && exit 1 || true',
            f'sky launch -y -c {name} tests/test_yamls/minimal.yaml',
            f'sky logs {name} 2 --status',
            f'sky logs {name} --status | grep "Job 2: SUCCEEDED"',  # Equivalent.
        ],
        f'sky down -y {name}',
    )
    run_one_test(test)


@pytest.mark.aws
def test_aws_image_id_dict():
    name = _get_cluster_name()
    test = Test(
        'aws_image_id_dict',
        [
            # Use image id dict.
            f'sky launch -y -c {name} examples/per_region_images.yaml',
            f'sky exec {name} examples/per_region_images.yaml',
            f'sky exec {name} "ls ~"',
            f'sky logs {name} 1 --status',
            f'sky logs {name} 2 --status',
            f'sky logs {name} 3 --status',
        ],
        f'sky down -y {name}',
    )
    run_one_test(test)


@pytest.mark.gcp
def test_gcp_image_id_dict():
    name = _get_cluster_name()
    test = Test(
        'gcp_image_id_dict',
        [
            # Use image id dict.
            f'sky launch -y -c {name} tests/test_yamls/gcp_per_region_images.yaml',
            f'sky exec {name} tests/test_yamls/gcp_per_region_images.yaml',
            f'sky exec {name} "ls ~"',
            f'sky logs {name} 1 --status',
            f'sky logs {name} 2 --status',
            f'sky logs {name} 3 --status',
        ],
        f'sky down -y {name}',
    )
    run_one_test(test)


@pytest.mark.aws
def test_aws_image_id_dict_region():
    name = _get_cluster_name()
    test = Test(
        'aws_image_id_dict_region',
        [
            # Use region to filter image_id dict.
            f'sky launch -y -c {name} --region us-east-1 examples/per_region_images.yaml && exit 1 || true',
            f'sky status | grep {name} && exit 1 || true',  # Ensure the cluster is not created.
            f'sky launch -y -c {name} --region us-west-2 examples/per_region_images.yaml',
            # Should success because the image id match for the region.
            f'sky launch -c {name} --image-id skypilot:gpu-ubuntu-1804 examples/minimal.yaml',
            f'sky exec {name} --image-id skypilot:gpu-ubuntu-1804 examples/minimal.yaml',
            f'sky exec {name} --image-id skypilot:gpu-ubuntu-2004 examples/minimal.yaml && exit 1 || true',
            f'sky logs {name} 1 --status',
            f'sky logs {name} 2 --status',
            f'sky logs {name} 3 --status',
            f'sky status --all | grep {name} | grep us-west-2',  # Ensure the region is correct.
            # Ensure exec works.
            f'sky exec {name} --region us-west-2 examples/per_region_images.yaml',
            f'sky exec {name} examples/per_region_images.yaml',
            f'sky exec {name} --cloud aws --region us-west-2 "ls ~"',
            f'sky exec {name} "ls ~"',
            f'sky logs {name} 4 --status',
            f'sky logs {name} 5 --status',
            f'sky logs {name} 6 --status',
            f'sky logs {name} 7 --status',
        ],
        f'sky down -y {name}',
    )
    run_one_test(test)


@pytest.mark.gcp
def test_gcp_image_id_dict_region():
    name = _get_cluster_name()
    test = Test(
        'gcp_image_id_dict_region',
        [
            # Use region to filter image_id dict.
            f'sky launch -y -c {name} --region us-east1 tests/test_yamls/gcp_per_region_images.yaml && exit 1 || true',
            f'sky status | grep {name} && exit 1 || true',  # Ensure the cluster is not created.
            f'sky launch -y -c {name} --region us-west3 tests/test_yamls/gcp_per_region_images.yaml',
            # Should success because the image id match for the region.
            f'sky launch -c {name} --cloud gcp --image-id projects/ubuntu-os-cloud/global/images/ubuntu-1804-bionic-v20230112 tests/test_yamls/minimal.yaml',
            f'sky exec {name} --cloud gcp --image-id projects/ubuntu-os-cloud/global/images/ubuntu-1804-bionic-v20230112 tests/test_yamls/minimal.yaml',
            f'sky exec {name} --cloud gcp --image-id skypilot:cpu-debian-10 tests/test_yamls/minimal.yaml && exit 1 || true',
            f'sky logs {name} 1 --status',
            f'sky logs {name} 2 --status',
            f'sky logs {name} 3 --status',
            f'sky status --all | grep {name} | grep us-west3',  # Ensure the region is correct.
            # Ensure exec works.
            f'sky exec {name} --region us-west3 tests/test_yamls/gcp_per_region_images.yaml',
            f'sky exec {name} tests/test_yamls/gcp_per_region_images.yaml',
            f'sky exec {name} --cloud gcp --region us-west3 "ls ~"',
            f'sky exec {name} "ls ~"',
            f'sky logs {name} 4 --status',
            f'sky logs {name} 5 --status',
            f'sky logs {name} 6 --status',
            f'sky logs {name} 7 --status',
        ],
        f'sky down -y {name}',
    )
    run_one_test(test)


@pytest.mark.aws
def test_aws_image_id_dict_zone():
    name = _get_cluster_name()
    test = Test(
        'aws_image_id_dict_zone',
        [
            # Use zone to filter image_id dict.
            f'sky launch -y -c {name} --zone us-east-1b examples/per_region_images.yaml && exit 1 || true',
            f'sky status | grep {name} && exit 1 || true',  # Ensure the cluster is not created.
            f'sky launch -y -c {name} --zone us-west-2a examples/per_region_images.yaml',
            # Should success because the image id match for the zone.
            f'sky launch -y -c {name} --image-id skypilot:gpu-ubuntu-1804 examples/minimal.yaml',
            f'sky exec {name} --image-id skypilot:gpu-ubuntu-1804 examples/minimal.yaml',
            # Fail due to image id mismatch.
            f'sky exec {name} --image-id skypilot:gpu-ubuntu-2004 examples/minimal.yaml && exit 1 || true',
            f'sky logs {name} 1 --status',
            f'sky logs {name} 2 --status',
            f'sky logs {name} 3 --status',
            f'sky status --all | grep {name} | grep us-west-2a',  # Ensure the zone is correct.
            # Ensure exec works.
            f'sky exec {name} --zone us-west-2a examples/per_region_images.yaml',
            f'sky exec {name} examples/per_region_images.yaml',
            f'sky exec {name} --cloud aws --region us-west-2 "ls ~"',
            f'sky exec {name} "ls ~"',
            f'sky logs {name} 4 --status',
            f'sky logs {name} 5 --status',
            f'sky logs {name} 6 --status',
            f'sky logs {name} 7 --status',
        ],
        f'sky down -y {name}',
    )
    run_one_test(test)


@pytest.mark.gcp
def test_gcp_image_id_dict_zone():
    name = _get_cluster_name()
    test = Test(
        'gcp_image_id_dict_zone',
        [
            # Use zone to filter image_id dict.
            f'sky launch -y -c {name} --zone us-east1-a tests/test_yamls/gcp_per_region_images.yaml && exit 1 || true',
            f'sky status | grep {name} && exit 1 || true',  # Ensure the cluster is not created.
            f'sky launch -y -c {name} --zone us-central1-a tests/test_yamls/gcp_per_region_images.yaml',
            # Should success because the image id match for the zone.
            f'sky launch -y -c {name} --cloud gcp --image-id skypilot:cpu-debian-10 tests/test_yamls/minimal.yaml',
            f'sky exec {name} --cloud gcp --image-id skypilot:cpu-debian-10 tests/test_yamls/minimal.yaml',
            # Fail due to image id mismatch.
            f'sky exec {name} --cloud gcp --image-id skypilot:gpu-debian-10 tests/test_yamls/minimal.yaml && exit 1 || true',
            f'sky logs {name} 1 --status',
            f'sky logs {name} 2 --status',
            f'sky logs {name} 3 --status',
            f'sky status --all | grep {name} | grep us-central1',  # Ensure the zone is correct.
            # Ensure exec works.
            f'sky exec {name} --cloud gcp --zone us-central1-a tests/test_yamls/gcp_per_region_images.yaml',
            f'sky exec {name} tests/test_yamls/gcp_per_region_images.yaml',
            f'sky exec {name} --cloud gcp --region us-central1 "ls ~"',
            f'sky exec {name} "ls ~"',
            f'sky logs {name} 4 --status',
            f'sky logs {name} 5 --status',
            f'sky logs {name} 6 --status',
            f'sky logs {name} 7 --status',
        ],
        f'sky down -y {name}',
    )
    run_one_test(test)


@pytest.mark.aws
def test_clone_disk_aws():
    name = _get_cluster_name()
    test = Test(
        'clone_disk_aws',
        [
            f'sky launch -y -c {name} --cloud aws --region us-east-2 --retry-until-up "echo hello > ~/user_file.txt"',
            f'sky launch --clone-disk-from {name} -y -c {name}-clone && exit 1 || true',
            f'sky stop {name} -y',
            'sleep 60',
            f'sky launch --clone-disk-from {name} -y -c {name}-clone --cloud aws -d --region us-west-2 "cat ~/user_file.txt | grep hello"',
            f'sky launch --clone-disk-from {name} -y -c {name}-clone-2 --cloud aws -d --region us-east-2 "cat ~/user_file.txt | grep hello"',
            f'sky logs {name}-clone 1 --status',
            f'sky logs {name}-clone-2 1 --status',
        ],
        f'sky down -y {name} {name}-clone {name}-clone-2',
        timeout=30 * 60,
    )
    run_one_test(test)


@pytest.mark.gcp
def test_clone_disk_gcp():
    name = _get_cluster_name()
    test = Test(
        'clone_disk_gcp',
        [
            f'sky launch -y -c {name} --cloud gcp --zone us-east1-b --retry-until-up "echo hello > ~/user_file.txt"',
            f'sky launch --clone-disk-from {name} -y -c {name}-clone && exit 1 || true',
            f'sky stop {name} -y',
            f'sky launch --clone-disk-from {name} -y -c {name}-clone --cloud gcp --zone us-central1-a "cat ~/user_file.txt | grep hello"',
            f'sky launch --clone-disk-from {name} -y -c {name}-clone-2 --cloud gcp --zone us-east1-b "cat ~/user_file.txt | grep hello"',
            f'sky logs {name}-clone 1 --status',
            f'sky logs {name}-clone-2 1 --status',
        ],
        f'sky down -y {name} {name}-clone {name}-clone-2',
    )
    run_one_test(test)


@pytest.mark.aws
def test_image_no_conda():
    name = _get_cluster_name()
    test = Test(
        'image_no_conda',
        [
            # Use image id dict.
            f'sky launch -y -c {name} --region us-east-2 examples/per_region_images.yaml',
            f'sky logs {name} 1 --status',
            f'sky stop {name} -y',
            f'sky start {name} -y',
            f'sky exec {name} examples/per_region_images.yaml',
            f'sky logs {name} 2 --status',
        ],
        f'sky down -y {name}',
    )
    run_one_test(test)


# ------------ Test stale job ------------
@pytest.mark.no_lambda_cloud  # Lambda Cloud does not support stopping instances
@pytest.mark.no_kubernetes  # Kubernetes does not support stopping instances
def test_stale_job(generic_cloud: str):
    name = _get_cluster_name()
    test = Test(
        'stale_job',
        [
            f'sky launch -y -c {name} --cloud {generic_cloud} "echo hi"',
            f'sky exec {name} -d "echo start; sleep 10000"',
            f'sky stop {name} -y',
            'sleep 100',  # Ensure this is large enough, else GCP leaks.
            f'sky start {name} -y',
            f'sky logs {name} 1 --status',
            f's=$(sky queue {name}); echo "$s"; echo; echo; echo "$s" | grep FAILED',
        ],
        f'sky down -y {name}',
    )
    run_one_test(test)


@pytest.mark.aws
def test_aws_stale_job_manual_restart():
    name = _get_cluster_name()
    region = 'us-west-2'
    test = Test(
        'aws_stale_job_manual_restart',
        [
            f'sky launch -y -c {name} --cloud aws --region {region} "echo hi"',
            f'sky exec {name} -d "echo start; sleep 10000"',
            # Stop the cluster manually.
            f'id=`aws ec2 describe-instances --region {region} --filters '
            f'Name=tag:ray-cluster-name,Values={name} '
            f'--query Reservations[].Instances[].InstanceId '
            '--output text`; '
            f'aws ec2 stop-instances --region {region} '
            '--instance-ids $id',
            'sleep 40',
            f'sky launch -c {name} -y "echo hi"',
            f'sky logs {name} 1 --status',
            f'sky logs {name} 3 --status',
            # Ensure the skylet updated the stale job status.
            f'sleep {events.JobSchedulerEvent.EVENT_INTERVAL_SECONDS}',
            f's=$(sky queue {name}); echo "$s"; echo; echo; echo "$s" | grep FAILED',
        ],
        f'sky down -y {name}',
    )
    run_one_test(test)


@pytest.mark.gcp
def test_gcp_stale_job_manual_restart():
    name = _get_cluster_name()
    zone = 'us-west2-a'
    query_cmd = (f'gcloud compute instances list --filter='
                 f'"(labels.ray-cluster-name={name})" '
                 f'--zones={zone} --format="value(name)"')
    stop_cmd = (f'gcloud compute instances stop --zone={zone}'
                f' --quiet $({query_cmd})')
    test = Test(
        'gcp_stale_job_manual_restart',
        [
            f'sky launch -y -c {name} --cloud gcp --zone {zone} "echo hi"',
            f'sky exec {name} -d "echo start; sleep 10000"',
            # Stop the cluster manually.
            stop_cmd,
            'sleep 40',
            f'sky launch -c {name} -y "echo hi"',
            f'sky logs {name} 1 --status',
            f'sky logs {name} 3 --status',
            # Ensure the skylet updated the stale job status.
            f'sleep {events.JobSchedulerEvent.EVENT_INTERVAL_SECONDS}',
            f's=$(sky queue {name}); echo "$s"; echo; echo; echo "$s" | grep FAILED',
        ],
        f'sky down -y {name}',
    )
    run_one_test(test)


# ---------- Check Sky's environment variables; workdir. ----------
@pytest.mark.no_scp  # SCP does not support num_nodes > 1 yet
@pytest.mark.no_kubernetes  # K8s does not support num_nodes > 1 yet
def test_env_check(generic_cloud: str):
    name = _get_cluster_name()
    test = Test(
        'env_check',
        [
            f'sky launch -y -c {name} --cloud {generic_cloud} --detach-setup examples/env_check.yaml',
            f'sky logs {name} 1 --status',  # Ensure the job succeeded.
        ],
        f'sky down -y {name}',
    )
    run_one_test(test)


# ---------- file_mounts ----------
@pytest.mark.no_scp  # SCP does not support num_nodes > 1 yet. Run test_scp_file_mounts instead.
def test_file_mounts(generic_cloud: str):
    name = _get_cluster_name()
    extra_flags = ''
    if generic_cloud in 'kubernetes':
        # Kubernetes does not support multi-node
        extra_flags = '--num-nodes 1'
    test_commands = [
        *storage_setup_commands,
        f'sky launch -y -c {name} --cloud {generic_cloud} {extra_flags} examples/using_file_mounts.yaml',
        f'sky logs {name} 1 --status',  # Ensure the job succeeded.
    ]
    test = Test(
        'using_file_mounts',
        test_commands,
        f'sky down -y {name}',
        timeout=20 * 60,  # 20 mins
    )
    run_one_test(test)


@pytest.mark.scp
def test_scp_file_mounts():
    name = _get_cluster_name()
    test_commands = [
        *storage_setup_commands,
        f'sky launch -y -c {name} {SCP_TYPE} --num-nodes 1 examples/using_file_mounts.yaml',
        f'sky logs {name} 1 --status',  # Ensure the job succeeded.
    ]
    test = Test(
        'SCP_using_file_mounts',
        test_commands,
        f'sky down -y {name}',
        timeout=20 * 60,  # 20 mins
    )
    run_one_test(test)


<<<<<<< HEAD
@pytest.mark.kubernetes
def test_kubernetes_file_mounts():
    name = _get_cluster_name()
    test_commands = [
        *storage_setup_commands,
        f'sky launch -y -c {name} --cloud kubernetes --num-nodes 1 examples/using_file_mounts.yaml',
        f'sky logs {name} 1 --status',  # Ensure the job succeeded.
    ]
    test = Test(
        'kubernetes_using_file_mounts',
        test_commands,
        f'sky down -y {name}',
=======
def test_using_file_mounts_with_env_vars(generic_cloud: str):
    name = _get_cluster_name()
    test_commands = [
        *storage_setup_commands,
        (f'sky launch -y -c {name} --cpus 2+ --cloud {generic_cloud} '
         'examples/using_file_mounts_with_env_vars.yaml'),
        f'sky logs {name} 1 --status',  # Ensure the job succeeded.
        # Override with --env:
        (f'sky launch -y -c {name}-2 --cpus 2+ --cloud {generic_cloud} '
         'examples/using_file_mounts_with_env_vars.yaml '
         '--env MY_LOCAL_PATH=tmpfile'),
        f'sky logs {name}-2 1 --status',  # Ensure the job succeeded.
    ]
    test = Test(
        'using_file_mounts_with_env_vars',
        test_commands,
        f'sky down -y {name} {name}-2',
>>>>>>> 3c77d0ed
        timeout=20 * 60,  # 20 mins
    )
    run_one_test(test)


# ---------- storage ----------
@pytest.mark.aws
def test_aws_storage_mounts():
    name = _get_cluster_name()
    storage_name = f'sky-test-{int(time.time())}'
    template_str = pathlib.Path(
        'tests/test_yamls/test_storage_mounting.yaml').read_text()
    template = jinja2.Template(template_str)
    content = template.render(storage_name=storage_name)
    with tempfile.NamedTemporaryFile(suffix='.yaml', mode='w') as f:
        f.write(content)
        f.flush()
        file_path = f.name
        test_commands = [
            *storage_setup_commands,
            f'sky launch -y -c {name} --cloud aws {file_path}',
            f'sky logs {name} 1 --status',  # Ensure job succeeded.
            f'aws s3 ls {storage_name}/hello.txt',
        ]
        test = Test(
            'aws_storage_mounts',
            test_commands,
            f'sky down -y {name}; sky storage delete {storage_name}',
            timeout=20 * 60,  # 20 mins
        )
        run_one_test(test)


@pytest.mark.gcp
def test_gcp_storage_mounts():
    name = _get_cluster_name()
    storage_name = f'sky-test-{int(time.time())}'
    template_str = pathlib.Path(
        'tests/test_yamls/test_storage_mounting.yaml').read_text()
    template = jinja2.Template(template_str)
    content = template.render(storage_name=storage_name)
    with tempfile.NamedTemporaryFile(suffix='.yaml', mode='w') as f:
        f.write(content)
        f.flush()
        file_path = f.name
        test_commands = [
            *storage_setup_commands,
            f'sky launch -y -c {name} --cloud gcp {file_path}',
            f'sky logs {name} 1 --status',  # Ensure job succeeded.
            f'gsutil ls gs://{storage_name}/hello.txt',
        ]
        test = Test(
            'gcp_storage_mounts',
            test_commands,
            f'sky down -y {name}; sky storage delete {storage_name}',
            timeout=20 * 60,  # 20 mins
        )
        run_one_test(test)


@pytest.mark.kubernetes
def test_kubernetes_storage_mounts():
    # Tests bucket mounting on k8s, assuming S3 is configured.
    # This test will fail if run on non x86_64 architecture, since goofys is
    # built for x86_64 only.
    name = _get_cluster_name()
    storage_name = f'sky-test-{int(time.time())}'
    template_str = pathlib.Path(
        'tests/test_yamls/test_storage_mounting.yaml').read_text()
    template = jinja2.Template(template_str)
    content = template.render(storage_name=storage_name)
    with tempfile.NamedTemporaryFile(suffix='.yaml', mode='w') as f:
        f.write(content)
        f.flush()
        file_path = f.name
        test_commands = [
            *storage_setup_commands,
            f'sky launch -y -c {name} --cloud kubernetes {file_path}',
            f'sky logs {name} 1 --status',  # Ensure job succeeded.
            f'aws s3 ls {storage_name}/hello.txt',
        ]
        test = Test(
            'kubernetes_storage_mounts',
            test_commands,
            f'sky down -y {name}; sky storage delete {storage_name}',
            timeout=20 * 60,  # 20 mins
        )
        run_one_test(test)


@pytest.mark.cloudflare
def test_cloudflare_storage_mounts(generic_cloud: str):
    name = _get_cluster_name()
    storage_name = f'sky-test-{int(time.time())}'
    template_str = pathlib.Path(
        'tests/test_yamls/test_r2_storage_mounting.yaml').read_text()
    template = jinja2.Template(template_str)
    content = template.render(storage_name=storage_name)
    endpoint_url = cloudflare.create_endpoint()
    with tempfile.NamedTemporaryFile(suffix='.yaml', mode='w') as f:
        f.write(content)
        f.flush()
        file_path = f.name
        test_commands = [
            *storage_setup_commands,
            f'sky launch -y -c {name} --cloud {generic_cloud} {file_path}',
            f'sky logs {name} 1 --status',  # Ensure job succeeded.
            f'AWS_SHARED_CREDENTIALS_FILE={cloudflare.R2_CREDENTIALS_PATH} aws s3 ls s3://{storage_name}/hello.txt --endpoint {endpoint_url} --profile=r2'
        ]

        test = Test(
            'cloudflare_storage_mounts',
            test_commands,
            f'sky down -y {name}; sky storage delete {storage_name}',
            timeout=20 * 60,  # 20 mins
        )
        run_one_test(test)


# ---------- CLI logs ----------
@pytest.mark.no_scp  # SCP does not support num_nodes > 1 yet. Run test_scp_logs instead.
def test_cli_logs(generic_cloud: str):
    name = _get_cluster_name()
    num_nodes = 2
    if generic_cloud == 'kubernetes':
        # Kubernetes does not support multi-node
        num_nodes = 1
    timestamp = time.time()
    test = Test(
        'cli_logs',
        [
            f'sky launch -y -c {name} --cloud {generic_cloud} --num-nodes {num_nodes} "echo {timestamp} 1"',
            f'sky exec {name} "echo {timestamp} 2"',
            f'sky exec {name} "echo {timestamp} 3"',
            f'sky exec {name} "echo {timestamp} 4"',
            f'sky logs {name} 2 --status',
            f'sky logs {name} 3 4 --sync-down',
            f'sky logs {name} * --sync-down',
            f'sky logs {name} 1 | grep "{timestamp} 1"',
            f'sky logs {name} | grep "{timestamp} 4"',
        ],
        f'sky down -y {name}',
    )
    run_one_test(test)


@pytest.mark.scp
def test_scp_logs():
    name = _get_cluster_name()
    timestamp = time.time()
    test = Test(
        'SCP_cli_logs',
        [
            f'sky launch -y -c {name} {SCP_TYPE} "echo {timestamp} 1"',
            f'sky exec {name} "echo {timestamp} 2"',
            f'sky exec {name} "echo {timestamp} 3"',
            f'sky exec {name} "echo {timestamp} 4"',
            f'sky logs {name} 2 --status',
            f'sky logs {name} 3 4 --sync-down',
            f'sky logs {name} * --sync-down',
            f'sky logs {name} 1 | grep "{timestamp} 1"',
            f'sky logs {name} | grep "{timestamp} 4"',
        ],
        f'sky down -y {name}',
    )
    run_one_test(test)


# ---------- Job Queue. ----------
@pytest.mark.no_lambda_cloud  # Lambda Cloud does not have K80 gpus
@pytest.mark.no_ibm  # IBM Cloud does not have K80 gpus. run test_ibm_job_queue instead
@pytest.mark.no_scp  # SCP does not have K80 gpus. Run test_scp_job_queue instead
@pytest.mark.no_oci  # OCI does not have K80 gpus
@pytest.mark.no_kubernetes  # Kubernetes not have gpus
def test_job_queue(generic_cloud: str):
    name = _get_cluster_name()
    test = Test(
        'job_queue',
        [
            f'sky launch -y -c {name} --cloud {generic_cloud} examples/job_queue/cluster.yaml',
            f'sky exec {name} -n {name}-1 -d examples/job_queue/job.yaml',
            f'sky exec {name} -n {name}-2 -d examples/job_queue/job.yaml',
            f'sky exec {name} -n {name}-3 -d examples/job_queue/job.yaml',
            f's=$(sky queue {name}); echo "$s"; echo; echo; echo "$s" | grep {name}-1 | grep RUNNING',
            f's=$(sky queue {name}); echo "$s"; echo; echo; echo "$s" | grep {name}-2 | grep RUNNING',
            f's=$(sky queue {name}); echo "$s"; echo; echo; echo "$s" | grep {name}-3 | grep PENDING',
            f'sky cancel -y {name} 2',
            'sleep 5',
            f's=$(sky queue {name}); echo "$s"; echo; echo; echo "$s" | grep {name}-3 | grep RUNNING',
            f'sky cancel -y {name} 3',
            f'sky exec {name} --gpus K80:0.2 "[[ \$SKYPILOT_NUM_GPUS_PER_NODE -eq 1 ]] || exit 1"',
            f'sky exec {name} --gpus K80:1 "[[ \$SKYPILOT_NUM_GPUS_PER_NODE -eq 1 ]] || exit 1"',
            f'sky logs {name} 4 --status',
            f'sky logs {name} 5 --status',
        ],
        f'sky down -y {name}',
    )
    run_one_test(test)


@pytest.mark.lambda_cloud
def test_lambda_job_queue():
    name = _get_cluster_name()
    test = Test(
        'lambda_job_queue',
        [
            f'sky launch -y -c {name} {LAMBDA_TYPE} examples/job_queue/cluster.yaml',
            f'sky exec {name} -n {name}-1 --gpus A10:0.5 -d examples/job_queue/job.yaml',
            f'sky exec {name} -n {name}-2 --gpus A10:0.5 -d examples/job_queue/job.yaml',
            f'sky exec {name} -n {name}-3 --gpus A10:0.5 -d examples/job_queue/job.yaml',
            f'sky queue {name} | grep {name}-1 | grep RUNNING',
            f'sky queue {name} | grep {name}-2 | grep RUNNING',
            f'sky queue {name} | grep {name}-3 | grep PENDING',
            f'sky cancel -y {name} 2',
            'sleep 5',
            f'sky queue {name} | grep {name}-3 | grep RUNNING',
            f'sky cancel -y {name} 3',
        ],
        f'sky down -y {name}',
    )
    run_one_test(test)


@pytest.mark.ibm
def test_ibm_job_queue():
    name = _get_cluster_name()
    test = Test(
        'ibm_job_queue',
        [
            f'sky launch -y -c {name} --cloud ibm --gpus v100',
            f'sky exec {name} -n {name}-1 --cloud ibm -d examples/job_queue/job_ibm.yaml',
            f'sky exec {name} -n {name}-2 --cloud ibm -d examples/job_queue/job_ibm.yaml',
            f'sky exec {name} -n {name}-3 --cloud ibm -d examples/job_queue/job_ibm.yaml',
            f'sky queue {name} | grep {name}-1 | grep RUNNING',
            f'sky queue {name} | grep {name}-2 | grep RUNNING',
            f'sky queue {name} | grep {name}-3 | grep PENDING',
            f'sky cancel -y {name} 2',
            'sleep 5',
            f'sky queue {name} | grep {name}-3 | grep RUNNING',
            f'sky cancel -y {name} 3',
        ],
        f'sky down -y {name}',
    )
    run_one_test(test)


@pytest.mark.scp
def test_scp_job_queue():
    name = _get_cluster_name()
    num_of_gpu_launch = 1
    num_of_gpu_exec = 0.5
    test = Test(
        'SCP_job_queue',
        [
            f'sky launch -y -c {name} {SCP_TYPE} {SCP_GPU_V100}:{num_of_gpu_launch} examples/job_queue/cluster.yaml',
            f'sky exec {name} -n {name}-1 {SCP_GPU_V100}:{num_of_gpu_exec} -d examples/job_queue/job.yaml',
            f'sky exec {name} -n {name}-2 {SCP_GPU_V100}:{num_of_gpu_exec} -d examples/job_queue/job.yaml',
            f'sky exec {name} -n {name}-3 {SCP_GPU_V100}:{num_of_gpu_exec} -d examples/job_queue/job.yaml',
            f'sky queue {name} | grep {name}-1 | grep RUNNING',
            f'sky queue {name} | grep {name}-2 | grep RUNNING',
            f'sky queue {name} | grep {name}-3 | grep PENDING',
            f'sky cancel -y {name} 2',
            'sleep 5',
            f'sky queue {name} | grep {name}-3 | grep RUNNING',
            f'sky cancel -y {name} 3',
        ],
        f'sky down -y {name}',
    )
    run_one_test(test)


@pytest.mark.no_lambda_cloud  # Lambda Cloud does not have T4 gpus
@pytest.mark.no_ibm  # IBM Cloud does not have T4 gpus. run test_ibm_job_queue_multinode instead
@pytest.mark.no_scp  # SCP does not support num_nodes > 1 yet
@pytest.mark.no_oci  # OCI Cloud does not have T4 gpus.
@pytest.mark.no_kubernetes  # Kubernetes not have gpus
def test_job_queue_multinode(generic_cloud: str):
    name = _get_cluster_name()
    test = Test(
        'job_queue_multinode',
        [
            f'sky launch -y -c {name} --cloud {generic_cloud} examples/job_queue/cluster_multinode.yaml',
            f'sky exec {name} -n {name}-1 -d examples/job_queue/job_multinode.yaml',
            f'sky exec {name} -n {name}-2 -d examples/job_queue/job_multinode.yaml',
            f'sky launch -c {name} -n {name}-3 --detach-setup -d examples/job_queue/job_multinode.yaml',
            f's=$(sky queue {name}) && echo "$s" && (echo "$s" | grep {name}-1 | grep RUNNING)',
            f's=$(sky queue {name}) && echo "$s" && (echo "$s" | grep {name}-2 | grep RUNNING)',
            f's=$(sky queue {name}) && echo "$s" && (echo "$s" | grep {name}-3 | grep PENDING)',
            'sleep 90',
            f'sky cancel -y {name} 1',
            'sleep 5',
            f's=$(sky queue {name}); echo "$s"; echo; echo; echo "$s" | grep {name}-3 | grep SETTING_UP',
            f'sky cancel -y {name} 1 2 3',
            f'sky launch -c {name} -n {name}-4 --detach-setup -d examples/job_queue/job_multinode.yaml',
            # Test the job status is correctly set to SETTING_UP, during the setup is running,
            # and the job can be cancelled during the setup.
            'sleep 5',
            f's=$(sky queue {name}) && echo "$s" && (echo "$s" | grep {name}-4 | grep SETTING_UP)',
            f'sky cancel -y {name} 4',
            f's=$(sky queue {name}) && echo "$s" && (echo "$s" | grep {name}-4 | grep CANCELLED)',
            f'sky exec {name} --gpus T4:0.2 "[[ \$SKYPILOT_NUM_GPUS_PER_NODE -eq 1 ]] || exit 1"',
            f'sky exec {name} --gpus T4:0.2 --num-nodes 2 "[[ \$SKYPILOT_NUM_GPUS_PER_NODE -eq 1 ]] || exit 1"',
            f'sky exec {name} --gpus T4:1 --num-nodes 2 "[[ \$SKYPILOT_NUM_GPUS_PER_NODE -eq 1 ]] || exit 1"',
            f'sky logs {name} 5 --status',
            f'sky logs {name} 6 --status',
            f'sky logs {name} 7 --status',
        ],
        f'sky down -y {name}',
    )
    run_one_test(test)


@pytest.mark.no_lambda_cloud  # No Lambda Cloud VM has 8 CPUs
def test_large_job_queue(generic_cloud: str):
    name = _get_cluster_name()
    test = Test(
        'large_job_queue',
        [
            f'sky launch -y -c {name} --cpus 8 --cloud {generic_cloud}',
            f'for i in `seq 1 75`; do sky exec {name} -n {name}-$i -d "echo $i; sleep 100000000"; done',
            f'sky cancel -y {name} 1 2 3 4 5 6 7 8 9 10 11 12 13 14 15 16',
            'sleep 75',
            # Each job takes 0.5 CPU and the default VM has 8 CPUs, so there should be 8 / 0.5 = 16 jobs running.
            # The first 16 jobs are canceled, so there should be 75 - 32 = 43 jobs PENDING.
            f's=$(sky queue {name}); echo "$s"; echo; echo; echo "$s" | grep -v grep | grep PENDING | wc -l | grep 43',
            # Make sure the jobs are scheduled in FIFO order
            *[
                f's=$(sky queue {name}); echo "$s"; echo; echo; echo "$s" | grep {name}-{i} | grep CANCELLED'
                for i in range(1, 17)
            ],
            *[
                f's=$(sky queue {name}); echo "$s"; echo; echo; echo "$s" | grep {name}-{i} | grep RUNNING'
                for i in range(17, 33)
            ],
            *[
                f's=$(sky queue {name}); echo "$s"; echo; echo; echo "$s" | grep {name}-{i} | grep PENDING'
                for i in range(33, 75)
            ],
            f'sky cancel -y {name} 33 35 37 39 17 18 19',
            *[
                f's=$(sky queue {name}); echo "$s"; echo; echo; echo "$s" | grep {name}-{i} | grep CANCELLED'
                for i in range(33, 40, 2)
            ],
            'sleep 10',
            *[
                f's=$(sky queue {name}); echo "$s"; echo; echo; echo "$s" | grep {name}-{i} | grep RUNNING'
                for i in [34, 36, 38]
            ],
        ],
        f'sky down -y {name}',
        timeout=20 * 60,
    )
    run_one_test(test)


@pytest.mark.no_lambda_cloud  # No Lambda Cloud VM has 8 CPUs
def test_fast_large_job_queue(generic_cloud: str):
    # This is to test the jobs can be scheduled quickly when there are many jobs in the queue.
    name = _get_cluster_name()
    test = Test(
        'fast_large_job_queue',
        [
            f'sky launch -y -c {name} --cpus 8 --cloud {generic_cloud}',
            f'for i in `seq 1 32`; do sky exec {name} -n {name}-$i -d "echo $i"; done',
            'sleep 60',
            f's=$(sky queue {name}); echo "$s"; echo; echo; echo "$s" | grep -v grep | grep SUCCEEDED | wc -l | grep 32',
        ],
        f'sky down -y {name}',
        timeout=20 * 60,
    )
    run_one_test(test)


@pytest.mark.ibm
def test_ibm_job_queue_multinode():
    name = _get_cluster_name()
    task_file = 'examples/job_queue/job_multinode_ibm.yaml'
    test = Test(
        'ibm_job_queue_multinode',
        [
            f'sky launch -y -c {name} --cloud ibm --gpus v100 --num-nodes 2',
            f'sky exec {name} -n {name}-1 -d {task_file}',
            f'sky exec {name} -n {name}-2 -d {task_file}',
            f'sky launch -y -c {name} -n {name}-3 --detach-setup -d {task_file}',
            f's=$(sky queue {name}) && printf "$s" && (echo "$s" | grep {name}-1 | grep RUNNING)',
            f's=$(sky queue {name}) && printf "$s" && (echo "$s" | grep {name}-2 | grep RUNNING)',
            f's=$(sky queue {name}) && printf "$s" && (echo "$s" | grep {name}-3 | grep SETTING_UP)',
            'sleep 90',
            f's=$(sky queue {name}) && printf "$s" && (echo "$s" | grep {name}-3 | grep PENDING)',
            f'sky cancel -y {name} 1',
            'sleep 5',
            f'sky queue {name} | grep {name}-3 | grep RUNNING',
            f'sky cancel -y {name} 1 2 3',
            f'sky launch -c {name} -n {name}-4 --detach-setup -d {task_file}',
            # Test the job status is correctly set to SETTING_UP, during the setup is running,
            # and the job can be cancelled during the setup.
            f's=$(sky queue {name}) && printf "$s" && (echo "$s" | grep {name}-4 | grep SETTING_UP)',
            f'sky cancel -y {name} 4',
            f's=$(sky queue {name}) && printf "$s" && (echo "$s" | grep {name}-4 | grep CANCELLED)',
            f'sky exec {name} --gpus v100:0.2 "[[ \$SKYPILOT_NUM_GPUS_PER_NODE -eq 1 ]] || exit 1"',
            f'sky exec {name} --gpus v100:0.2 --num-nodes 2 "[[ \$SKYPILOT_NUM_GPUS_PER_NODE -eq 1 ]] || exit 1"',
            f'sky exec {name} --gpus v100:1 --num-nodes 2 "[[ \$SKYPILOT_NUM_GPUS_PER_NODE -eq 1 ]] || exit 1"',
            f'sky logs {name} 5 --status',
            f'sky logs {name} 6 --status',
            f'sky logs {name} 7 --status',
        ],
        f'sky down -y {name}',
    )
    run_one_test(test)


# ---------- Submitting multiple tasks to the same cluster. ----------
@pytest.mark.no_lambda_cloud  # Lambda Cloud does not have K80 gpus
@pytest.mark.no_ibm  # IBM Cloud does not have K80 gpus
@pytest.mark.no_scp  # SCP does not support num_nodes > 1 yet
@pytest.mark.no_oci  # OCI Cloud does not have K80 gpus
@pytest.mark.no_kubernetes  # Kubernetes not have gpus
def test_multi_echo(generic_cloud: str):
    name = _get_cluster_name()
    test = Test(
        'multi_echo',
        [
            f'python examples/multi_echo.py {name} {generic_cloud}',
            'sleep 120',
        ] +
        # Ensure jobs succeeded.
        [f'sky logs {name} {i + 1} --status' for i in range(32)] +
        # Ensure monitor/autoscaler didn't crash on the 'assert not
        # unfulfilled' error.  If process not found, grep->ssh returns 1.
        [f'ssh {name} \'ps aux | grep "[/]"monitor.py\''],
        f'sky down -y {name}',
        timeout=20 * 60,
    )
    run_one_test(test)


# ---------- Task: 1 node training. ----------
@pytest.mark.no_lambda_cloud  # Lambda Cloud does not have V100 gpus
@pytest.mark.no_ibm  # IBM cloud currently doesn't provide public image with CUDA
@pytest.mark.no_scp  # SCP does not have V100 (16GB) GPUs. Run test_scp_huggingface instead.
@pytest.mark.no_kubernetes  # Kubernetes not have gpus
def test_huggingface(generic_cloud: str):
    name = _get_cluster_name()
    test = Test(
        'huggingface_glue_imdb_app',
        [
            f'sky launch -y -c {name} --cloud {generic_cloud} examples/huggingface_glue_imdb_app.yaml',
            f'sky logs {name} 1 --status',  # Ensure the job succeeded.
            f'sky exec {name} examples/huggingface_glue_imdb_app.yaml',
            f'sky logs {name} 2 --status',  # Ensure the job succeeded.
        ],
        f'sky down -y {name}',
    )
    run_one_test(test)


@pytest.mark.lambda_cloud
def test_lambda_huggingface(generic_cloud: str):
    name = _get_cluster_name()
    test = Test(
        'lambda_huggingface_glue_imdb_app',
        [
            f'sky launch -y -c {name} {LAMBDA_TYPE} examples/huggingface_glue_imdb_app.yaml',
            f'sky logs {name} 1 --status',  # Ensure the job succeeded.
            f'sky exec {name} {LAMBDA_TYPE} examples/huggingface_glue_imdb_app.yaml',
            f'sky logs {name} 2 --status',  # Ensure the job succeeded.
        ],
        f'sky down -y {name}',
    )
    run_one_test(test)


@pytest.mark.scp
def test_scp_huggingface(generic_cloud: str):
    name = _get_cluster_name()
    num_of_gpu_launch = 1
    test = Test(
        'SCP_huggingface_glue_imdb_app',
        [
            f'sky launch -y -c {name} {SCP_TYPE} {SCP_GPU_V100}:{num_of_gpu_launch} examples/huggingface_glue_imdb_app.yaml',
            f'sky logs {name} 1 --status',  # Ensure the job succeeded.
            f'sky exec {name} {SCP_TYPE} {SCP_GPU_V100}:{num_of_gpu_launch} examples/huggingface_glue_imdb_app.yaml',
            f'sky logs {name} 2 --status',  # Ensure the job succeeded.
        ],
        f'sky down -y {name}',
    )
    run_one_test(test)


# ---------- TPU. ----------
@pytest.mark.gcp
def test_tpu():
    name = _get_cluster_name()
    test = Test(
        'tpu_app',
        [
            f'sky launch -y -c {name} examples/tpu/tpu_app.yaml',
            f'sky logs {name} 1',  # Ensure the job finished.
            f'sky logs {name} 1 --status',  # Ensure the job succeeded.
            f'sky launch -y -c {name} examples/tpu/tpu_app.yaml | grep "TPU .* already exists"',  # Ensure sky launch won't create another TPU.
        ],
        f'sky down -y {name}',
        timeout=30 * 60,  # can take >20 mins
    )
    run_one_test(test)


# ---------- TPU VM. ----------
@pytest.mark.gcp
def test_tpu_vm():
    name = _get_cluster_name()
    test = Test(
        'tpu_vm_app',
        [
            f'sky launch -y -c {name} examples/tpu/tpuvm_mnist.yaml',
            f'sky logs {name} 1',  # Ensure the job finished.
            f'sky logs {name} 1 --status',  # Ensure the job succeeded.
            f'sky stop -y {name}',
            f's=$(sky status {name} --refresh); echo "$s"; echo; echo; echo "$s"  | grep {name} | grep STOPPED',  # Ensure the cluster is STOPPED.
            # Use retry: guard against transient errors observed for
            # just-stopped TPU VMs (#962).
            f'sky start --retry-until-up -y {name}',
            f'sky exec {name} examples/tpu/tpuvm_mnist.yaml',
            f'sky logs {name} 2 --status',  # Ensure the job succeeded.
            f'sky stop -y {name}',
        ],
        f'sky down -y {name}',
        timeout=30 * 60,  # can take 30 mins
    )
    run_one_test(test)


# ---------- TPU VM Pod. ----------
@pytest.mark.gcp
def test_tpu_vm_pod():
    name = _get_cluster_name()
    test = Test(
        'tpu_pod',
        [
            f'sky launch -y -c {name} examples/tpu/tpuvm_mnist.yaml --gpus tpu-v2-32 --use-spot --zone europe-west4-a',
            f'sky logs {name} 1',  # Ensure the job finished.
            f'sky logs {name} 1 --status',  # Ensure the job succeeded.
        ],
        f'sky down -y {name}',
        timeout=30 * 60,  # can take 30 mins
    )
    run_one_test(test)


# ---------- Simple apps. ----------
@pytest.mark.no_scp  # SCP does not support num_nodes > 1 yet
@pytest.mark.no_kubernetes  # Kubernetes does not support num_nodes > 1 node yet
def test_multi_hostname(generic_cloud: str):
    name = _get_cluster_name()
    test = Test(
        'multi_hostname',
        [
            f'sky launch -y -c {name} --cloud {generic_cloud} examples/multi_hostname.yaml',
            f'sky logs {name} 1 --status',  # Ensure the job succeeded.
            f'sky logs {name} 1 | grep "My hostname:" | wc -l | grep 2',  # Ensure there are 2 hosts.
            f'sky exec {name} examples/multi_hostname.yaml',
            f'sky logs {name} 2 --status',  # Ensure the job succeeded.
        ],
        f'sky down -y {name}',
    )
    run_one_test(test)


# ---------- Task: n=2 nodes with setups. ----------
@pytest.mark.no_lambda_cloud  # Lambda Cloud does not have V100 gpus
@pytest.mark.no_ibm  # IBM cloud currently doesn't provide public image with CUDA
@pytest.mark.no_scp  # SCP does not support num_nodes > 1 yet
@pytest.mark.no_kubernetes  # Kubernetes does not support num_nodes > 1 node yet
def test_distributed_tf(generic_cloud: str):
    name = _get_cluster_name()
    test = Test(
        'resnet_distributed_tf_app',
        [
            # NOTE: running it twice will hang (sometimes?) - an app-level bug.
            f'python examples/resnet_distributed_tf_app.py {name} {generic_cloud}',
            f'sky logs {name} 1 --status',  # Ensure the job succeeded.
        ],
        f'sky down -y {name}',
        timeout=25 * 60,  # 25 mins (it takes around ~19 mins)
    )
    run_one_test(test)


# ---------- Testing GCP start and stop instances ----------
@pytest.mark.gcp
def test_gcp_start_stop():
    name = _get_cluster_name()
    test = Test(
        'gcp-start-stop',
        [
            f'sky launch -y -c {name} examples/gcp_start_stop.yaml',
            f'sky logs {name} 1 --status',  # Ensure the job succeeded.
            f'sky exec {name} examples/gcp_start_stop.yaml',
            f'sky logs {name} 2 --status',  # Ensure the job succeeded.
            f'sky exec {name} "prlimit -n --pid=\$(pgrep -f \'raylet/raylet --raylet_socket_name\') | grep \'"\'1048576 1048576\'"\'"',  # Ensure the raylet process has the correct file descriptor limit.
            f'sky logs {name} 3 --status',  # Ensure the job succeeded.
            f'sky stop -y {name}',
            f'sleep 20',
            f'sky start -y {name} -i 1',
            f'sky exec {name} examples/gcp_start_stop.yaml',
            f'sky logs {name} 4 --status',  # Ensure the job succeeded.
            'sleep 180',
            f'sky status -r {name} | grep "INIT\|STOPPED"',
        ],
        f'sky down -y {name}',
    )
    run_one_test(test)


# ---------- Testing Azure start and stop instances ----------
@pytest.mark.azure
def test_azure_start_stop():
    name = _get_cluster_name()
    test = Test(
        'azure-start-stop',
        [
            f'sky launch -y -c {name} examples/azure_start_stop.yaml',
            f'sky exec {name} examples/azure_start_stop.yaml',
            f'sky logs {name} 1 --status',  # Ensure the job succeeded.
            f'sky exec {name} "prlimit -n --pid=\$(pgrep -f \'raylet/raylet --raylet_socket_name\') | grep \'"\'1048576 1048576\'"\'"',  # Ensure the raylet process has the correct file descriptor limit.
            f'sky logs {name} 2 --status',  # Ensure the job succeeded.
            f'sky stop -y {name}',
            f'sky start -y {name} -i 1',
            f'sky exec {name} examples/azure_start_stop.yaml',
            f'sky logs {name} 3 --status',  # Ensure the job succeeded.
            'sleep 200',
            f's=$(sky status -r {name}) && echo $s && echo $s | grep "INIT\|STOPPED"'
        ],
        f'sky down -y {name}',
        timeout=30 * 60,  # 30 mins
    )
    run_one_test(test)


# ---------- Testing Autostopping ----------
@pytest.mark.no_lambda_cloud  # Lambda Cloud does not support stopping instances
@pytest.mark.no_ibm  # FIX(IBM) sporadically fails, as restarted workers stay uninitialized indefinitely
@pytest.mark.no_scp  # SCP does not support num_nodes > 1 yet
@pytest.mark.no_kubernetes  # Kubernetes does not autostop yet
def test_autostop(generic_cloud: str):
    name = _get_cluster_name()
    test = Test(
        'autostop',
        [
            f'sky launch -y -d -c {name} --num-nodes 2 --cloud {generic_cloud} tests/test_yamls/minimal.yaml',
            f'sky autostop -y {name} -i 1',

            # Ensure autostop is set.
            f'sky status | grep {name} | grep "1m"',

            # Ensure the cluster is not stopped early.
            'sleep 45',
            f's=$(sky status {name} --refresh); echo "$s"; echo; echo; echo "$s"  | grep {name} | grep UP',

            # Ensure the cluster is STOPPED.
            'sleep 250',
            f's=$(sky status {name} --refresh); echo "$s"; echo; echo; echo "$s"  | grep {name} | grep STOPPED',

            # Ensure the cluster is UP and the autostop setting is reset ('-').
            f'sky start -y {name}',
            f'sky status | grep {name} | grep -E "UP\s+-"',

            # Ensure the job succeeded.
            f'sky exec {name} tests/test_yamls/minimal.yaml',
            f'sky logs {name} 2 --status',

            # Test restarting the idleness timer via cancel + reset:
            f'sky autostop -y {name} -i 1',  # Idleness starts counting.
            'sleep 45',  # Almost reached the threshold.
            f'sky autostop -y {name} --cancel',
            f'sky autostop -y {name} -i 1',  # Should restart the timer.
            'sleep 45',
            f's=$(sky status {name} --refresh); echo "$s"; echo; echo; echo "$s" | grep {name} | grep UP',
            'sleep 250',
            f's=$(sky status {name} --refresh); echo "$s"; echo; echo; echo "$s"  | grep {name} | grep STOPPED',

            # Test restarting the idleness timer via exec:
            f'sky start -y {name}',
            f'sky status | grep {name} | grep -E "UP\s+-"',
            f'sky autostop -y {name} -i 1',  # Idleness starts counting.
            'sleep 45',  # Almost reached the threshold.
            f'sky exec {name} echo hi',  # Should restart the timer.
            'sleep 45',
            f's=$(sky status {name} --refresh); echo "$s"; echo; echo; echo "$s"  | grep {name} | grep UP',
            'sleep 250',
            f's=$(sky status {name} --refresh); echo "$s"; echo; echo; echo "$s"  | grep {name} | grep STOPPED',
        ],
        f'sky down -y {name}',
        timeout=20 * 60,
    )
    run_one_test(test)


# ---------- Testing Autodowning ----------
@pytest.mark.no_scp  # SCP does not support num_nodes > 1 yet. Run test_scp_autodown instead.
@pytest.mark.no_kubernetes  # Kubernetes does not support autodown yet
def test_autodown(generic_cloud: str):
    name = _get_cluster_name()
    test = Test(
        'autodown',
        [
            f'sky launch -y -d -c {name} --num-nodes 2 --cloud {generic_cloud} tests/test_yamls/minimal.yaml',
            f'sky autostop -y {name} --down -i 1',
            # Ensure autostop is set.
            f'sky status | grep {name} | grep "1m (down)"',
            # Ensure the cluster is not terminated early.
            'sleep 45',
            f's=$(sky status {name} --refresh); echo "$s"; echo; echo; echo "$s"  | grep {name} | grep UP',
            # Ensure the cluster is terminated.
            'sleep 200',
            f's=$(SKYPILOT_DEBUG=0 sky status {name} --refresh) && echo "$s" && {{ echo "$s" | grep {name} | grep "Autodowned cluster\|terminated on the cloud"; }} || {{ echo "$s" | grep {name} && exit 1 || exit 0; }}',
            f'sky launch -y -d -c {name} --cloud {generic_cloud} --num-nodes 2 --down tests/test_yamls/minimal.yaml',
            f'sky status | grep {name} | grep UP',  # Ensure the cluster is UP.
            f'sky exec {name} --cloud {generic_cloud} tests/test_yamls/minimal.yaml',
            f'sky status | grep {name} | grep "1m (down)"',
            'sleep 240',
            # Ensure the cluster is terminated.
            f's=$(SKYPILOT_DEBUG=0 sky status {name} --refresh) && echo "$s" && {{ echo "$s" | grep {name} | grep "Autodowned cluster\|terminated on the cloud"; }} || {{ echo "$s" | grep {name} && exit 1 || exit 0; }}',
            f'sky launch -y -d -c {name} --cloud {generic_cloud} --num-nodes 2 --down tests/test_yamls/minimal.yaml',
            f'sky autostop -y {name} --cancel',
            'sleep 240',
            # Ensure the cluster is still UP.
            f's=$(SKYPILOT_DEBUG=0 sky status {name} --refresh) && echo "$s" && echo "$s" | grep {name} | grep UP',
        ],
        f'sky down -y {name}',
        timeout=20 * 60,
    )
    run_one_test(test)


@pytest.mark.scp
def test_scp_autodown():
    name = _get_cluster_name()
    test = Test(
        'SCP_autodown',
        [
            f'sky launch -y -d -c {name} {SCP_TYPE} tests/test_yamls/minimal.yaml',
            f'sky autostop -y {name} --down -i 1',
            # Ensure autostop is set.
            f'sky status | grep {name} | grep "1m (down)"',
            # Ensure the cluster is not terminated early.
            'sleep 45',
            f'sky status --refresh | grep {name} | grep UP',
            # Ensure the cluster is terminated.
            'sleep 200',
            f's=$(SKYPILOT_DEBUG=0 sky status --refresh) && printf "$s" && {{ echo "$s" | grep {name} | grep "Autodowned cluster\|terminated on the cloud"; }} || {{ echo "$s" | grep {name} && exit 1 || exit 0; }}',
            f'sky launch -y -d -c {name} {SCP_TYPE} --down tests/test_yamls/minimal.yaml',
            f'sky status | grep {name} | grep UP',  # Ensure the cluster is UP.
            f'sky exec {name} {SCP_TYPE} tests/test_yamls/minimal.yaml',
            f'sky status | grep {name} | grep "1m (down)"',
            'sleep 200',
            # Ensure the cluster is terminated.
            f's=$(SKYPILOT_DEBUG=0 sky status --refresh) && printf "$s" && {{ echo "$s" | grep {name} | grep "Autodowned cluster\|terminated on the cloud"; }} || {{ echo "$s" | grep {name} && exit 1 || exit 0; }}',
            f'sky launch -y -d -c {name} {SCP_TYPE} --down tests/test_yamls/minimal.yaml',
            f'sky autostop -y {name} --cancel',
            'sleep 200',
            # Ensure the cluster is still UP.
            f's=$(SKYPILOT_DEBUG=0 sky status --refresh) && printf "$s" && echo "$s" | grep {name} | grep UP',
        ],
        f'sky down -y {name}',
        timeout=25 * 60,
    )
    run_one_test(test)


def _get_cancel_task_with_cloud(name, cloud, timeout=15 * 60):
    test = Test(
        f'{cloud}-cancel-task',
        [
            f'sky launch -c {name} examples/resnet_app.yaml --cloud {cloud} -y -d',
            # Wait the GPU process to start.
            'sleep 60',
            f'sky exec {name} "nvidia-smi | grep python"',
            f'sky logs {name} 2 --status',  # Ensure the job succeeded.
            f'sky cancel -y {name} 1',
            'sleep 60',
            # check if the python job is gone.
            f'sky exec {name} "! nvidia-smi | grep python"',
            f'sky logs {name} 3 --status',  # Ensure the job succeeded.
        ],
        f'sky down -y {name}',
        timeout=timeout,
    )
    return test


# ---------- Testing `sky cancel` ----------
@pytest.mark.aws
def test_cancel_aws():
    name = _get_cluster_name()
    test = _get_cancel_task_with_cloud(name, 'aws')
    run_one_test(test)


@pytest.mark.gcp
def test_cancel_gcp():
    name = _get_cluster_name()
    test = _get_cancel_task_with_cloud(name, 'gcp')
    run_one_test(test)


@pytest.mark.azure
def test_cancel_azure():
    name = _get_cluster_name()
    test = _get_cancel_task_with_cloud(name, 'azure', timeout=30 * 60)
    run_one_test(test)


@pytest.mark.no_lambda_cloud  # Lambda Cloud does not have V100 gpus
@pytest.mark.no_ibm  # IBM cloud currently doesn't provide public image with CUDA
@pytest.mark.no_scp  # SCP does not support num_nodes > 1 yet
@pytest.mark.no_kubernetes  # Kubernetes does not support GPU yet
def test_cancel_pytorch(generic_cloud: str):
    name = _get_cluster_name()
    test = Test(
        'cancel-pytorch',
        [
            f'sky launch -c {name} --cloud {generic_cloud} examples/resnet_distributed_torch.yaml -y -d',
            # Wait the GPU process to start.
            'sleep 90',
            f'sky exec {name} "nvidia-smi | grep python"',
            f'sky logs {name} 2 --status',  # Ensure the job succeeded.
            f'sky cancel -y {name} 1',
            'sleep 60',
            f'sky exec {name} "(nvidia-smi | grep \'No running process\') || '
            # Ensure Xorg is the only process running.
            '[ \$(nvidia-smi | grep -A 10 Processes | grep -A 10 === | grep -v Xorg) -eq 2 ]"',
            f'sky logs {name} 3 --status',  # Ensure the job succeeded.
        ],
        f'sky down -y {name}',
        timeout=20 * 60,
    )
    run_one_test(test)


# can't use `_get_cancel_task_with_cloud()`, as command `nvidia-smi`
# requires a CUDA public image, which IBM doesn't offer
@pytest.mark.ibm
def test_cancel_ibm():
    name = _get_cluster_name()
    test = Test(
        'ibm-cancel-task',
        [
            f'sky launch -y -c {name} --cloud ibm examples/minimal.yaml',
            f'sky exec {name} -n {name}-1 -d  "while true; do echo \'Hello SkyPilot\'; sleep 2; done"',
            'sleep 20',
            f'sky queue {name} | grep {name}-1 | grep RUNNING',
            f'sky cancel -y {name} 2',
            f'sleep 5',
            f'sky queue {name} | grep {name}-1 | grep CANCELLED',
        ],
        f'sky down -y {name}',
    )
    run_one_test(test)


# ---------- Testing use-spot option ----------
@pytest.mark.no_lambda_cloud  # Lambda Cloud does not support spot instances
@pytest.mark.no_ibm  # IBM Cloud does not support spot instances
@pytest.mark.no_scp  # SCP does not support spot instances
@pytest.mark.no_kubernetes  # Kubernetes does not have a notion of spot instances
def test_use_spot(generic_cloud: str):
    """Test use-spot and sky exec."""
    name = _get_cluster_name()
    test = Test(
        'use-spot',
        [
            f'sky launch -c {name} --cloud {generic_cloud} tests/test_yamls/minimal.yaml --use-spot -y',
            f'sky logs {name} 1 --status',
            f'sky exec {name} echo hi',
            f'sky logs {name} 2 --status',
        ],
        f'sky down -y {name}',
    )
    run_one_test(test)


# ---------- Testing managed spot ----------
@pytest.mark.no_lambda_cloud  # Lambda Cloud does not support spot instances
@pytest.mark.no_ibm  # IBM Cloud does not support spot instances
@pytest.mark.no_scp  # SCP does not support spot instances
@pytest.mark.no_kubernetes  # Kubernetes does not have a notion of spot instances
@pytest.mark.managed_spot
def test_spot(generic_cloud: str):
    """Test the spot yaml."""
    name = _get_cluster_name()
    test = Test(
        'managed-spot',
        [
            f'sky spot launch -n {name}-1 --cloud {generic_cloud} examples/managed_spot.yaml -y -d',
            f'sky spot launch -n {name}-2 --cloud {generic_cloud} examples/managed_spot.yaml -y -d',
            'sleep 5',
            f'{_SPOT_QUEUE_WAIT}| grep {name}-1 | head -n1 | grep "STARTING\|RUNNING"',
            f'{_SPOT_QUEUE_WAIT}| grep {name}-2 | head -n1 | grep "STARTING\|RUNNING"',
            _SPOT_CANCEL_WAIT.format(job_name=f'{name}-1'),
            'sleep 5',
            f'{_SPOT_QUEUE_WAIT}| grep {name}-1 | head -n1 | grep "CANCELLING\|CANCELLED"',
            'sleep 200',
            f'{_SPOT_QUEUE_WAIT}| grep {name}-1 | head -n1 | grep CANCELLED',
            f'{_SPOT_QUEUE_WAIT}| grep {name}-2 | head -n1 | grep "RUNNING\|SUCCEEDED"',
        ],
        # TODO(zhwu): Change to _SPOT_CANCEL_WAIT.format(job_name=f'{name}-1 -n {name}-2') when
        # canceling multiple job names is supported.
        (_SPOT_CANCEL_WAIT.format(job_name=f'{name}-1') + '; ' +
         _SPOT_CANCEL_WAIT.format(job_name=f'{name}-2')),
        # Increase timeout since sky spot queue -r can be blocked by other spot tests.
        timeout=20 * 60,
    )
    run_one_test(test)


@pytest.mark.no_lambda_cloud  # Lambda Cloud does not support spot instances
@pytest.mark.no_ibm  # IBM Cloud does not support spot instances
@pytest.mark.no_scp  # SCP does not support spot instances
@pytest.mark.no_kubernetes  # Kubernetes does not have a notion of spot instances
@pytest.mark.managed_spot
def test_spot_pipeline(generic_cloud: str):
    """Test a spot pipeline."""
    name = _get_cluster_name()
    test = Test(
        'spot-pipeline',
        [
            f'sky spot launch -n {name} tests/test_yamls/pipeline.yaml -y -d',
            'sleep 5',
            f'{_SPOT_QUEUE_WAIT}| grep {name} | head -n1 | grep "STARTING\|RUNNING"',
            # `grep -A 4 {name}` finds the job with {name} and the 4 lines
            # after it, i.e. the 4 tasks within the job.
            # `sed -n 2p` gets the second line of the 4 lines, i.e. the first
            # task within the job.
            f'{_SPOT_QUEUE_WAIT}| grep -A 4 {name}| sed -n 2p | grep "STARTING\|RUNNING"',
            f'{_SPOT_QUEUE_WAIT}| grep -A 4 {name}| sed -n 3p | grep "PENDING"',
            _SPOT_CANCEL_WAIT.format(job_name=f'{name}'),
            'sleep 5',
            f'{_SPOT_QUEUE_WAIT}| grep -A 4 {name}| sed -n 2p | grep "CANCELLING\|CANCELLED"',
            f'{_SPOT_QUEUE_WAIT}| grep -A 4 {name}| sed -n 3p | grep "CANCELLING\|CANCELLED"',
            f'{_SPOT_QUEUE_WAIT}| grep -A 4 {name}| sed -n 4p | grep "CANCELLING\|CANCELLED"',
            f'{_SPOT_QUEUE_WAIT}| grep -A 4 {name}| sed -n 5p | grep "CANCELLING\|CANCELLED"',
            'sleep 200',
            f'{_SPOT_QUEUE_WAIT}| grep -A 4 {name}| sed -n 2p | grep "CANCELLED"',
            f'{_SPOT_QUEUE_WAIT}| grep -A 4 {name}| sed -n 3p | grep "CANCELLED"',
            f'{_SPOT_QUEUE_WAIT}| grep -A 4 {name}| sed -n 4p | grep "CANCELLED"',
            f'{_SPOT_QUEUE_WAIT}| grep -A 4 {name}| sed -n 5p | grep "CANCELLED"',
        ],
        _SPOT_CANCEL_WAIT.format(job_name=f'{name}'),
        # Increase timeout since sky spot queue -r can be blocked by other spot tests.
        timeout=30 * 60,
    )
    run_one_test(test)


@pytest.mark.no_lambda_cloud  # Lambda Cloud does not support spot instances
@pytest.mark.no_ibm  # IBM Cloud does not support spot instances
@pytest.mark.no_scp  # SCP does not support spot instances
@pytest.mark.no_kubernetes  # Kubernetes does not have a notion of spot instances
@pytest.mark.managed_spot
def test_spot_failed_setup(generic_cloud: str):
    """Test managed spot job with failed setup."""
    name = _get_cluster_name()
    test = Test(
        'spot_failed_setup',
        [
            f'sky spot launch -n {name} --cloud {generic_cloud} -y -d tests/test_yamls/failed_setup.yaml',
            'sleep 330',
            # Make sure the job failed quickly.
            f'{_SPOT_QUEUE_WAIT} | grep {name} | head -n1 | grep "FAILED_SETUP"',
        ],
        _SPOT_CANCEL_WAIT.format(job_name=name),
        # Increase timeout since sky spot queue -r can be blocked by other spot tests.
        timeout=20 * 60,
    )
    run_one_test(test)


@pytest.mark.no_lambda_cloud  # Lambda Cloud does not support spot instances
@pytest.mark.no_ibm  # IBM Cloud does not support spot instances
@pytest.mark.no_scp  # SCP does not support spot instances
@pytest.mark.no_kubernetes  # Kubernetes does not have a notion of spot instances
@pytest.mark.managed_spot
def test_spot_pipeline_failed_setup(generic_cloud: str):
    """Test managed spot job with failed setup for a pipeline."""
    name = _get_cluster_name()
    test = Test(
        'spot_pipeline_failed_setup',
        [
            f'sky spot launch -n {name} -y -d tests/test_yamls/failed_setup_pipeline.yaml',
            'sleep 800',
            # Make sure the job failed quickly.
            f'{_SPOT_QUEUE_WAIT} | grep {name} | head -n1 | grep "FAILED_SETUP"',
            # Task 0 should be SUCCEEDED.
            f'{_SPOT_QUEUE_WAIT} | grep -A 4 {name}| sed -n 2p | grep "SUCCEEDED"',
            # Task 1 should be FAILED_SETUP.
            f'{_SPOT_QUEUE_WAIT} | grep -A 4 {name}| sed -n 3p | grep "FAILED_SETUP"',
            # Task 2 should be CANCELLED.
            f'{_SPOT_QUEUE_WAIT} | grep -A 4 {name}| sed -n 4p | grep "CANCELLED"',
            # Task 3 should be CANCELLED.
            f'{_SPOT_QUEUE_WAIT} | grep -A 4 {name}| sed -n 5p | grep "CANCELLED"',
        ],
        _SPOT_CANCEL_WAIT.format(job_name=name),
        # Increase timeout since sky spot queue -r can be blocked by other spot tests.
        timeout=30 * 60,
    )
    run_one_test(test)


# ---------- Testing managed spot recovery ----------


@pytest.mark.aws
@pytest.mark.managed_spot
def test_spot_recovery_aws(aws_config_region):
    """Test managed spot recovery."""
    name = _get_cluster_name()
    region = aws_config_region
    test = Test(
        'spot_recovery_aws',
        [
            f'sky spot launch --cloud aws --region {region} -n {name} "echo SKYPILOT_TASK_ID: \$SKYPILOT_TASK_ID; sleep 1800"  -y -d',
            'sleep 360',
            f'{_SPOT_QUEUE_WAIT}| grep {name} | head -n1 | grep "RUNNING"',
            f'RUN_ID=$(sky spot logs -n {name} --no-follow | grep SKYPILOT_TASK_ID | cut -d: -f2); echo "$RUN_ID" | tee /tmp/{name}-run-id',
            # Terminate the cluster manually.
            (f'aws ec2 terminate-instances --region {region} --instance-ids $('
             f'aws ec2 describe-instances --region {region} '
             f'--filters Name=tag:ray-cluster-name,Values={name}* '
             f'--query Reservations[].Instances[].InstanceId '
             '--output text)'),
            'sleep 100',
            f'{_SPOT_QUEUE_WAIT}| grep {name} | head -n1 | grep "RECOVERING"',
            'sleep 200',
            f'{_SPOT_QUEUE_WAIT}| grep {name} | head -n1 | grep "RUNNING"',
            f'RUN_ID=$(cat /tmp/{name}-run-id); echo $RUN_ID; sky spot logs -n {name} --no-follow | grep SKYPILOT_TASK_ID | grep "$RUN_ID"',
        ],
        _SPOT_CANCEL_WAIT.format(job_name=name),
        timeout=25 * 60,
    )
    run_one_test(test)


@pytest.mark.gcp
@pytest.mark.managed_spot
def test_spot_recovery_gcp():
    """Test managed spot recovery."""
    name = _get_cluster_name()
    zone = 'us-east4-b'
    query_cmd = (f'gcloud compute instances list --filter='
                 f'"(labels.ray-cluster-name:{name})" '
                 f'--zones={zone} --format="value(name)"')
    terminate_cmd = (f'gcloud compute instances delete --zone={zone}'
                     f' --quiet $({query_cmd})')
    test = Test(
        'spot_recovery_gcp',
        [
            f'sky spot launch --cloud gcp --zone {zone} -n {name} "echo SKYPILOT_TASK_ID: \$SKYPILOT_TASK_ID; sleep 1800"  -y -d',
            'sleep 360',
            f'{_SPOT_QUEUE_WAIT}| grep {name} | head -n1 | grep "RUNNING"',
            f'RUN_ID=$(sky spot logs -n {name} --no-follow | grep SKYPILOT_TASK_ID | cut -d: -f2); echo "$RUN_ID" | tee /tmp/{name}-run-id',
            # Terminate the cluster manually.
            terminate_cmd,
            'sleep 100',
            f'{_SPOT_QUEUE_WAIT}| grep {name} | head -n1 | grep "RECOVERING"',
            'sleep 200',
            f'{_SPOT_QUEUE_WAIT}| grep {name} | head -n1 | grep "RUNNING"',
            f'RUN_ID=$(cat /tmp/{name}-run-id); echo $RUN_ID; sky spot logs -n {name} --no-follow | grep SKYPILOT_TASK_ID: | grep "$RUN_ID"',
        ],
        _SPOT_CANCEL_WAIT.format(job_name=name),
        timeout=25 * 60,
    )
    run_one_test(test)


@pytest.mark.aws
@pytest.mark.managed_spot
def test_spot_pipeline_recovery_aws(aws_config_region):
    """Test managed spot recovery for a pipeline."""
    name = _get_cluster_name()
    region = aws_config_region
    if region != 'us-west-2':
        pytest.skip('Only run spot pipeline recovery test in us-west-2')
    test = Test(
        'spot_pipeline_recovery_aws',
        [
            f'sky spot launch -n {name} tests/test_yamls/pipeline_aws.yaml  -y -d',
            'sleep 400',
            f'{_SPOT_QUEUE_WAIT}| grep {name} | head -n1 | grep "RUNNING"',
            f'RUN_ID=$(sky spot logs -n {name} --no-follow | grep SKYPILOT_TASK_ID: | cut -d: -f2); echo "$RUN_ID" | tee /tmp/{name}-run-id',
            f'RUN_IDS=$(sky spot logs -n {name} --no-follow | grep -A 4 SKYPILOT_TASK_IDS | cut -d")" -f2); echo "$RUN_IDS" | tee /tmp/{name}-run-ids',
            # Terminate the cluster manually.
            # The `cat ...| rev` is to retrieve the job_id from the
            # SKYPILOT_TASK_ID, which gets the second to last field
            # separated by `-`.
            (f'SPOT_JOB_ID=`cat /tmp/{name}-run-id | rev | '
             'cut -d\'-\' -f2 | rev`;'
             f'aws ec2 terminate-instances --region {region} --instance-ids $('
             f'aws ec2 describe-instances --region {region} '
             '--filters Name=tag:ray-cluster-name,Values=*-${SPOT_JOB_ID} '
             f'--query Reservations[].Instances[].InstanceId '
             '--output text)'),
            'sleep 100',
            f'{_SPOT_QUEUE_WAIT}| grep {name} | head -n1 | grep "RECOVERING"',
            'sleep 200',
            f'{_SPOT_QUEUE_WAIT}| grep {name} | head -n1 | grep "RUNNING"',
            f'RUN_ID=$(cat /tmp/{name}-run-id); echo $RUN_ID; sky spot logs -n {name} --no-follow | grep SKYPILOT_TASK_ID: | grep "$RUN_ID"',
            f'RUN_IDS=$(sky spot logs -n {name} --no-follow | grep -A 4 SKYPILOT_TASK_IDS | cut -d")" -f2); echo "$RUN_IDS" | tee /tmp/{name}-run-ids-new',
            f'diff /tmp/{name}-run-ids /tmp/{name}-run-ids-new',
            f'cat /tmp/{name}-run-ids | sed -n 2p | grep `cat /tmp/{name}-run-id`',
        ],
        _SPOT_CANCEL_WAIT.format(job_name=name),
        timeout=25 * 60,
    )
    run_one_test(test)


@pytest.mark.gcp
@pytest.mark.managed_spot
def test_spot_pipeline_recovery_gcp():
    """Test managed spot recovery for a pipeline."""
    name = _get_cluster_name()
    zone = 'us-east4-b'
    query_cmd = ('gcloud compute instances list --filter='
                 '"(labels.ray-cluster-name:*-${SPOT_JOB_ID})" '
                 f'--zones={zone} --format="value(name)"')
    terminate_cmd = (f'gcloud compute instances delete --zone={zone}'
                     f' --quiet $({query_cmd})')
    test = Test(
        'spot_pipeline_recovery_gcp',
        [
            f'sky spot launch -n {name} tests/test_yamls/pipeline_gcp.yaml  -y -d',
            'sleep 400',
            f'{_SPOT_QUEUE_WAIT}| grep {name} | head -n1 | grep "RUNNING"',
            f'RUN_ID=$(sky spot logs -n {name} --no-follow | grep SKYPILOT_TASK_ID: | cut -d: -f2); echo "$RUN_ID" | tee /tmp/{name}-run-id',
            f'RUN_IDS=$(sky spot logs -n {name} --no-follow | grep -A 4 SKYPILOT_TASK_IDS | cut -d")" -f2); echo "$RUN_IDS" | tee /tmp/{name}-run-ids',
            # Terminate the cluster manually.
            # The `cat ...| rev` is to retrieve the job_id from the
            # SKYPILOT_TASK_ID, which gets the second to last field
            # separated by `-`.
            (f'SPOT_JOB_ID=`cat /tmp/{name}-run-id | rev | '
             f'cut -d\'-\' -f2 | rev`;{terminate_cmd}'),
            'sleep 100',
            f'{_SPOT_QUEUE_WAIT}| grep {name} | head -n1 | grep "RECOVERING"',
            'sleep 200',
            f'{_SPOT_QUEUE_WAIT}| grep {name} | head -n1 | grep "RUNNING"',
            f'RUN_ID=$(cat /tmp/{name}-run-id); echo $RUN_ID; sky spot logs -n {name} --no-follow | grep SKYPILOT_TASK_ID: | grep "$RUN_ID"',
            f'RUN_IDS=$(sky spot logs -n {name} --no-follow | grep -A 4 SKYPILOT_TASK_IDS | cut -d")" -f2); echo "$RUN_IDS" | tee /tmp/{name}-run-ids-new',
            f'diff /tmp/{name}-run-ids /tmp/{name}-run-ids-new',
            f'cat /tmp/{name}-run-ids | sed -n 2p | grep `cat /tmp/{name}-run-id`',
        ],
        _SPOT_CANCEL_WAIT.format(job_name=name),
        timeout=25 * 60,
    )
    run_one_test(test)


@pytest.mark.no_lambda_cloud  # Lambda Cloud does not support spot instances
@pytest.mark.no_ibm  # IBM Cloud does not support spot instances
@pytest.mark.no_scp  # SCP does not support spot instances
@pytest.mark.no_kubernetes  # Kubernetes does not have a notion of spot instances
@pytest.mark.managed_spot
def test_spot_recovery_default_resources(generic_cloud: str):
    """Test managed spot recovery for default resources."""
    name = _get_cluster_name()
    test = Test(
        'managed-spot-recovery-default-resources',
        [
            f'sky spot launch -n {name} --cloud {generic_cloud} "sleep 30 && sudo shutdown now && sleep 1000" -y -d',
            'sleep 360',
            f'{_SPOT_QUEUE_WAIT}| grep {name} | head -n1 | grep "RUNNING\|RECOVERING"',
        ],
        _SPOT_CANCEL_WAIT.format(job_name=name),
        timeout=25 * 60,
    )
    run_one_test(test)


@pytest.mark.aws
@pytest.mark.managed_spot
def test_spot_recovery_multi_node_aws(aws_config_region):
    """Test managed spot recovery."""
    name = _get_cluster_name()
    region = aws_config_region
    test = Test(
        'spot_recovery_multi_node_aws',
        [
            f'sky spot launch --cloud aws --region {region} -n {name} --num-nodes 2 "echo SKYPILOT_TASK_ID: \$SKYPILOT_TASK_ID; sleep 1800"  -y -d',
            'sleep 450',
            f'{_SPOT_QUEUE_WAIT}| grep {name} | head -n1 | grep "RUNNING"',
            f'RUN_ID=$(sky spot logs -n {name} --no-follow | grep SKYPILOT_TASK_ID | cut -d: -f2); echo "$RUN_ID" | tee /tmp/{name}-run-id',
            # Terminate the worker manually.
            (f'aws ec2 terminate-instances --region {region} --instance-ids $('
             f'aws ec2 describe-instances --region {region} '
             f'--filters Name=tag:ray-cluster-name,Values={name}* '
             'Name=tag:ray-node-type,Values=worker '
             f'--query Reservations[].Instances[].InstanceId '
             '--output text)'),
            'sleep 50',
            f'{_SPOT_QUEUE_WAIT}| grep {name} | head -n1 | grep "RECOVERING"',
            'sleep 560',
            f'{_SPOT_QUEUE_WAIT}| grep {name} | head -n1 | grep "RUNNING"',
            f'RUN_ID=$(cat /tmp/{name}-run-id); echo $RUN_ID; sky spot logs -n {name} --no-follow | grep SKYPILOT_TASK_ID | cut -d: -f2 | grep "$RUN_ID"',
        ],
        _SPOT_CANCEL_WAIT.format(job_name=name),
        timeout=30 * 60,
    )
    run_one_test(test)


@pytest.mark.gcp
@pytest.mark.managed_spot
def test_spot_recovery_multi_node_gcp():
    """Test managed spot recovery."""
    name = _get_cluster_name()
    zone = 'us-west2-a'
    # Use ':' to match as the cluster name will contain the suffix with job id
    query_cmd = (
        f'gcloud compute instances list --filter='
        f'"(labels.ray-cluster-name:{name} AND labels.ray-node-type=worker)" '
        f'--zones={zone} --format="value(name)"')
    terminate_cmd = (f'gcloud compute instances delete --zone={zone}'
                     f' --quiet $({query_cmd})')
    test = Test(
        'spot_recovery_multi_node_gcp',
        [
            f'sky spot launch --cloud gcp --zone {zone} -n {name} --num-nodes 2 "echo SKYPILOT_TASK_ID: \$SKYPILOT_TASK_ID; sleep 1800"  -y -d',
            'sleep 400',
            f'{_SPOT_QUEUE_WAIT}| grep {name} | head -n1 | grep "RUNNING"',
            f'RUN_ID=$(sky spot logs -n {name} --no-follow | grep SKYPILOT_TASK_ID | cut -d: -f2); echo "$RUN_ID" | tee /tmp/{name}-run-id',
            # Terminate the worker manually.
            terminate_cmd,
            'sleep 50',
            f'{_SPOT_QUEUE_WAIT}| grep {name} | head -n1 | grep "RECOVERING"',
            'sleep 420',
            f'{_SPOT_QUEUE_WAIT}| grep {name} | head -n1 | grep "RUNNING"',
            f'RUN_ID=$(cat /tmp/{name}-run-id); echo $RUN_ID; sky spot logs -n {name} --no-follow | grep SKYPILOT_TASK_ID | cut -d: -f2 | grep "$RUN_ID"',
        ],
        _SPOT_CANCEL_WAIT.format(job_name=name),
        timeout=25 * 60,
    )
    run_one_test(test)


@pytest.mark.aws
@pytest.mark.managed_spot
def test_spot_cancellation_aws(aws_config_region):
    name = _get_cluster_name()
    region = aws_config_region
    test = Test(
        'spot_cancellation_aws',
        [
            # Test cancellation during spot cluster being launched.
            f'sky spot launch --cloud aws --region {region} -n {name} "sleep 1000"  -y -d',
            'sleep 60',
            f'{_SPOT_QUEUE_WAIT}| grep {name} | head -n1 | grep "STARTING"',
            _SPOT_CANCEL_WAIT.format(job_name=name),
            'sleep 5',
            f'{_SPOT_QUEUE_WAIT}| grep {name} | head -n1 | grep "CANCELLING\|CANCELLED"',
            'sleep 120',
            f'{_SPOT_QUEUE_WAIT}| grep {name} | head -n1 | grep "CANCELLED"',
            (f's=$(aws ec2 describe-instances --region {region} '
             f'--filters Name=tag:ray-cluster-name,Values={name}-* '
             f'--query Reservations[].Instances[].State[].Name '
             '--output text) && echo "$s" && echo; [[ -z "$s" ]] || [[ "$s" = "terminated" ]] || [[ "$s" = "shutting-down" ]]'
            ),
            # Test cancelling the spot cluster during spot job being setup.
            f'sky spot launch --cloud aws --region {region} -n {name}-2 tests/test_yamls/test_long_setup.yaml  -y -d',
            'sleep 300',
            _SPOT_CANCEL_WAIT.format(job_name=f'{name}-2'),
            'sleep 5',
            f'{_SPOT_QUEUE_WAIT}| grep {name}-2 | head -n1 | grep "CANCELLING\|CANCELLED"',
            'sleep 120',
            f'{_SPOT_QUEUE_WAIT}| grep {name}-2 | head -n1 | grep "CANCELLED"',
            (f's=$(aws ec2 describe-instances --region {region} '
             f'--filters Name=tag:ray-cluster-name,Values={name}-2-* '
             f'--query Reservations[].Instances[].State[].Name '
             '--output text) && echo "$s" && echo; [[ -z "$s" ]] || [[ "$s" = "terminated" ]] || [[ "$s" = "shutting-down" ]]'
            ),
            # Test cancellation during spot job is recovering.
            f'sky spot launch --cloud aws --region {region} -n {name}-3 "sleep 1000"  -y -d',
            'sleep 300',
            f'{_SPOT_QUEUE_WAIT}| grep {name}-3 | head -n1 | grep "RUNNING"',
            # Terminate the cluster manually.
            (f'aws ec2 terminate-instances --region {region} --instance-ids $('
             f'aws ec2 describe-instances --region {region} '
             f'--filters Name=tag:ray-cluster-name,Values={name}-3-* '
             f'--query Reservations[].Instances[].InstanceId '
             '--output text)'),
            'sleep 120',
            f'{_SPOT_QUEUE_WAIT}| grep {name}-3 | head -n1 | grep "RECOVERING"',
            _SPOT_CANCEL_WAIT.format(job_name=f'{name}-3'),
            'sleep 5',
            f'{_SPOT_QUEUE_WAIT}| grep {name}-3 | head -n1 | grep "CANCELLING\|CANCELLED"',
            'sleep 120',
            f'{_SPOT_QUEUE_WAIT}| grep {name}-3 | head -n1 | grep "CANCELLED"',
            # The cluster should be terminated (shutting-down) after cancellation. We don't use the `=` operator here because
            # there can be multiple VM with the same name due to the recovery.
            (f's=$(aws ec2 describe-instances --region {region} '
             f'--filters Name=tag:ray-cluster-name,Values={name}-3-* '
             f'--query Reservations[].Instances[].State[].Name '
             '--output text) && echo "$s" && echo; [[ -z "$s" ]] || echo "$s" | grep -v -E "pending|running|stopped|stopping"'
            ),
        ],
        timeout=25 * 60)
    run_one_test(test)


@pytest.mark.gcp
@pytest.mark.managed_spot
def test_spot_cancellation_gcp():
    name = _get_cluster_name()
    zone = 'us-west3-b'
    query_state_cmd = ('gcloud compute instances list '
                       f'--filter="(labels.ray-cluster-name:{name})" '
                       '--format="value(status)"')
    query_cmd = (f'gcloud compute instances list --filter='
                 f'"(labels.ray-cluster-name:{name})" '
                 f'--zones={zone} --format="value(name)"')
    terminate_cmd = (f'gcloud compute instances delete --zone={zone}'
                     f' --quiet $({query_cmd})')
    test = Test(
        'spot_cancellation_gcp',
        [
            # Test cancellation during spot cluster being launched.
            f'sky spot launch --cloud gcp --zone {zone} -n {name} "sleep 1000"  -y -d',
            'sleep 60',
            f'{_SPOT_QUEUE_WAIT}| grep {name} | head -n1 | grep "STARTING"',
            _SPOT_CANCEL_WAIT.format(job_name=name),
            'sleep 5',
            f'{_SPOT_QUEUE_WAIT}| grep {name} | head -n1 | grep "CANCELLING\|CANCELLED"',
            'sleep 120',
            f'{_SPOT_QUEUE_WAIT}| grep {name} | head -n1 | grep "CANCELLED"',
            # Test cancelling the spot cluster during spot job being setup.
            f'sky spot launch --cloud gcp --zone {zone} -n {name}-2 tests/test_yamls/test_long_setup.yaml  -y -d',
            'sleep 300',
            _SPOT_CANCEL_WAIT.format(job_name=f'{name}-2'),
            'sleep 5',
            f'{_SPOT_QUEUE_WAIT}| grep {name}-2 | head -n1 | grep "CANCELLING\|CANCELLED"',
            'sleep 120',
            f'{_SPOT_QUEUE_WAIT}| grep {name}-2 | head -n1 | grep "CANCELLED"',
            # Test cancellation during spot job is recovering.
            f'sky spot launch --cloud gcp --zone {zone} -n {name}-3 "sleep 1000"  -y -d',
            'sleep 300',
            f'{_SPOT_QUEUE_WAIT}| grep {name}-3 | head -n1 | grep "RUNNING"',
            # Terminate the cluster manually.
            terminate_cmd,
            'sleep 100',
            f'{_SPOT_QUEUE_WAIT}| grep {name}-3 | head -n1 | grep "RECOVERING"',
            _SPOT_CANCEL_WAIT.format(job_name=f'{name}-3'),
            'sleep 5',
            f'{_SPOT_QUEUE_WAIT}| grep {name}-3 | head -n1 | grep "CANCELLING\|CANCELLED"',
            'sleep 120',
            f'{_SPOT_QUEUE_WAIT}| grep {name}-3 | head -n1 | grep "CANCELLED"',
            # The cluster should be terminated (STOPPING) after cancellation. We don't use the `=` operator here because
            # there can be multiple VM with the same name due to the recovery.
            (f's=$({query_state_cmd}) && echo "$s" && echo; [[ -z "$s" ]] || echo "$s" | grep -v -E "PROVISIONING|STAGING|RUNNING|REPAIRING|TERMINATED|SUSPENDING|SUSPENDED|SUSPENDED"'
            ),
        ],
        timeout=25 * 60)
    run_one_test(test)


# ---------- Testing storage for managed spot ----------
@pytest.mark.no_lambda_cloud  # Lambda Cloud does not support spot instances
@pytest.mark.no_ibm  # IBM Cloud does not support spot instances
@pytest.mark.no_scp  # SCP does not support spot instances
@pytest.mark.no_kubernetes  # Kubernetes does not have a notion of spot instances
@pytest.mark.managed_spot
def test_spot_storage(generic_cloud: str):
    """Test storage with managed spot"""
    name = _get_cluster_name()
    yaml_str = pathlib.Path(
        'examples/managed_spot_with_storage.yaml').read_text()
    storage_name = f'sky-test-{int(time.time())}'
    yaml_str = yaml_str.replace('sky-workdir-zhwu', storage_name)
    with tempfile.NamedTemporaryFile(suffix='.yaml', mode='w') as f:
        f.write(yaml_str)
        f.flush()
        file_path = f.name
        test = Test(
            'spot_storage',
            [
                *storage_setup_commands,
                f'sky spot launch -n {name} --cloud {generic_cloud} {file_path} -y',
                'sleep 60',  # Wait the spot queue to be updated
                f'{_SPOT_QUEUE_WAIT}| grep {name} | grep SUCCEEDED',
                f'[ $(aws s3api list-buckets --query "Buckets[?contains(Name, \'{storage_name}\')].Name" --output text | wc -l) -eq 0 ]'
            ],
            _SPOT_CANCEL_WAIT.format(job_name=name),
            # Increase timeout since sky spot queue -r can be blocked by other spot tests.
            timeout=20 * 60,
        )
        run_one_test(test)


# ---------- Testing spot TPU ----------
@pytest.mark.gcp
@pytest.mark.managed_spot
def test_spot_tpu():
    """Test managed spot on TPU."""
    name = _get_cluster_name()
    test = Test(
        'test-spot-tpu',
        [
            f'sky spot launch -n {name} examples/tpu/tpuvm_mnist.yaml -y -d',
            'sleep 5',
            f'{_SPOT_QUEUE_WAIT}| grep {name} | head -n1 | grep STARTING',
            'sleep 600',  # TPU takes a while to launch
            f'{_SPOT_QUEUE_WAIT}| grep {name} | head -n1 | grep "RUNNING\|SUCCEEDED"',
        ],
        _SPOT_CANCEL_WAIT.format(job_name=name),
        # Increase timeout since sky spot queue -r can be blocked by other spot tests.
        timeout=20 * 60,
    )
    run_one_test(test)


# ---------- Testing env for spot ----------
@pytest.mark.no_lambda_cloud  # Lambda Cloud does not support spot instances
@pytest.mark.no_ibm  # IBM Cloud does not support spot instances
@pytest.mark.no_scp  # SCP does not support spot instances
@pytest.mark.no_kubernetes  # Kubernetes does not have a notion of spot instances
@pytest.mark.managed_spot
def test_spot_inline_env(generic_cloud: str):
    """Test spot env"""
    name = _get_cluster_name()
    test = Test(
        'test-spot-inline-env',
        [
            f'sky spot launch -n {name} -y --cloud {generic_cloud} --env TEST_ENV="hello world" -- "([[ ! -z \\"\$TEST_ENV\\" ]] && [[ ! -z \\"\$SKYPILOT_NODE_IPS\\" ]] && [[ ! -z \\"\$SKYPILOT_NODE_RANK\\" ]]) || exit 1"',
            'sleep 20',
            f'{_SPOT_QUEUE_WAIT} | grep {name} | grep SUCCEEDED',
        ],
        _SPOT_CANCEL_WAIT.format(job_name=name),
        # Increase timeout since sky spot queue -r can be blocked by other spot tests.
        timeout=20 * 60,
    )
    run_one_test(test)


# ---------- Testing env ----------
def test_inline_env(generic_cloud: str):
    """Test env"""
    name = _get_cluster_name()
    test = Test(
        'test-inline-env',
        [
            f'sky launch -c {name} -y --cloud {generic_cloud} --env TEST_ENV="hello world" -- "([[ ! -z \\"\$TEST_ENV\\" ]] && [[ ! -z \\"\$SKYPILOT_NODE_IPS\\" ]] && [[ ! -z \\"\$SKYPILOT_NODE_RANK\\" ]]) || exit 1"',
            f'sky logs {name} 1 --status',
            f'sky exec {name} --env TEST_ENV2="success" "([[ ! -z \\"\$TEST_ENV2\\" ]] && [[ ! -z \\"\$SKYPILOT_NODE_IPS\\" ]] && [[ ! -z \\"\$SKYPILOT_NODE_RANK\\" ]]) || exit 1"',
            f'sky logs {name} 2 --status',
        ],
        f'sky down -y {name}',
    )
    run_one_test(test)


# ---------- Testing custom image ----------
@pytest.mark.aws
def test_custom_image():
    """Test custom image"""
    name = _get_cluster_name()
    test = Test(
        'test-custom-image',
        [
            f'sky launch -c {name} --retry-until-up -y examples/custom_image.yaml',
            f'sky logs {name} 1 --status',
        ],
        f'sky down -y {name}',
        timeout=30 * 60,
    )
    run_one_test(test)


@pytest.mark.slow
def test_azure_start_stop_two_nodes():
    name = _get_cluster_name()
    test = Test(
        'azure-start-stop-two-nodes',
        [
            f'sky launch --num-nodes=2 -y -c {name} examples/azure_start_stop.yaml',
            f'sky exec --num-nodes=2 {name} examples/azure_start_stop.yaml',
            f'sky logs {name} 1 --status',  # Ensure the job succeeded.
            f'sky stop -y {name}',
            f'sky start -y {name}',
            f'sky exec --num-nodes=2 {name} examples/azure_start_stop.yaml',
            f'sky logs {name} 2 --status',  # Ensure the job succeeded.
        ],
        f'sky down -y {name}',
        timeout=30 * 60,  # 30 mins  (it takes around ~23 mins)
    )
    run_one_test(test)


# ---------- Testing env for disk tier ----------
@pytest.mark.aws
def test_aws_disk_tier():

    def _get_aws_query_command(region, instance_id, field, expected):
        return (f'aws ec2 describe-volumes --region {region} '
                f'--filters Name=attachment.instance-id,Values={instance_id} '
                f'--query Volumes[*].{field} | grep {expected} ; ')

    for disk_tier in ['low', 'medium', 'high']:
        specs = AWS._get_disk_specs(disk_tier)
        name = _get_cluster_name() + '-' + disk_tier
        region = 'us-west-2'
        test = Test(
            'aws-disk-tier',
            [
                f'sky launch -y -c {name} --cloud aws --region {region} '
                f'--disk-tier {disk_tier} echo "hello sky"',
                f'id=`aws ec2 describe-instances --region {region} --filters '
                f'Name=tag:ray-cluster-name,Values={name} --query '
                f'Reservations[].Instances[].InstanceId --output text`; ' +
                _get_aws_query_command(region, '$id', 'VolumeType',
                                       specs['disk_tier']) +
                ('' if disk_tier == 'low' else
                 (_get_aws_query_command(region, '$id', 'Iops',
                                         specs['disk_iops']) +
                  _get_aws_query_command(region, '$id', 'Throughput',
                                         specs['disk_throughput']))),
            ],
            f'sky down -y {name}',
            timeout=10 * 60,  # 10 mins  (it takes around ~6 mins)
        )
        run_one_test(test)


@pytest.mark.gcp
def test_gcp_disk_tier():
    for disk_tier in ['low', 'medium', 'high']:
        type = GCP._get_disk_type(disk_tier)
        name = _get_cluster_name() + '-' + disk_tier
        region = 'us-west2'
        test = Test(
            'gcp-disk-tier',
            [
                f'sky launch -y -c {name} --cloud gcp --region {region} '
                f'--disk-tier {disk_tier} echo "hello sky"',
                f'name=`gcloud compute instances list --filter='
                f'"labels.ray-cluster-name:{name}" --format="value(name)"`; '
                f'gcloud compute disks list --filter="name=$name" '
                f'--format="value(type)" | grep {type} '
            ],
            f'sky down -y {name}',
            timeout=6 * 60,  # 6 mins  (it takes around ~3 mins)
        )
        run_one_test(test)


@pytest.mark.azure
def test_azure_disk_tier():
    for disk_tier in ['low', 'medium']:
        type = Azure._get_disk_type(disk_tier)
        name = _get_cluster_name() + '-' + disk_tier
        region = 'westus2'
        test = Test(
            'azure-disk-tier',
            [
                f'sky launch -y -c {name} --cloud azure --region {region} '
                f'--disk-tier {disk_tier} echo "hello sky"',
                f'az resource list --tag ray-cluster-name={name} --query '
                f'"[?type==\'Microsoft.Compute/disks\'].sku.name" '
                f'--output tsv | grep {type}'
            ],
            f'sky down -y {name}',
            timeout=20 * 60,  # 20 mins  (it takes around ~12 mins)
        )
        run_one_test(test)


# ------ Testing Zero Quota Failover ------
@pytest.mark.aws
def test_aws_zero_quota_failover():

    name = _get_cluster_name()
    region = get_aws_region_for_quota_failover()

    if not region:
        return

    test = Test(
        'aws-zero-quota-failover',
        [
            f'sky launch -y -c {name} --cloud aws --region {region} --gpus V100:8 --use-spot | grep "Found no quota"',
        ],
        f'sky down -y {name}',
    )
    run_one_test(test)


# ------- Testing user ray cluster --------
@pytest.mark.no_kubernetes  # Kubernetes does not support sky status -r yet.
def test_user_ray_cluster(generic_cloud: str):
    name = _get_cluster_name()
    test = Test(
        'user-ray-cluster',
        [
            f'sky launch -y -c {name} --cloud {generic_cloud} "ray start --head"',
            f'sky exec {name} "echo hi"',
            f'sky logs {name} 1 --status',
            f'sky status -r | grep {name} | grep UP',
            f'sky exec {name} "echo bye"',
            f'sky logs {name} 2 --status',
        ],
        f'sky down -y {name}',
    )
    run_one_test(test)


# ------- Testing the core API --------
# Most of the core APIs have been tested in the CLI tests.
# These tests are for testing the return value of the APIs not fully used in CLI.
def test_core_api():
    name = _get_cluster_name()
    sky.launch
    # TODO(zhwu): Add a test for core api.


# ---------- Testing Storage ----------
class TestStorageWithCredentials:
    """Storage tests which require credentials and network connection"""

    AWS_INVALID_NAMES = [
        'ab',  # less than 3 characters
        'abcdefghijklmnopqrstuvwxyzabcdefghijklmnopqrstuvwxyzabcdefghijklmnopqrstuvwxyz1',
        # more than 63 characters
        'Abcdef',  # contains an uppercase letter
        'abc def',  # contains a space
        'abc..def',  # two adjacent periods
        '192.168.5.4',  # formatted as an IP address
        'xn--bucket',  # starts with 'xn--' prefix
        'bucket-s3alias',  # ends with '-s3alias' suffix
        'bucket--ol-s3',  # ends with '--ol-s3' suffix
        '.abc',  # starts with a dot
        'abc.',  # ends with a dot
        '-abc',  # starts with a hyphen
        'abc-',  # ends with a hyphen
    ]

    GCS_INVALID_NAMES = [
        'ab',  # less than 3 characters
        'abcdefghijklmnopqrstuvwxyzabcdefghijklmnopqrstuvwxyzabcdefghijklmnopqrstuvwxyz1',
        # more than 63 characters (without dots)
        'Abcdef',  # contains an uppercase letter
        'abc def',  # contains a space
        'abc..def',  # two adjacent periods
        'abc_.def.ghi.jklmnopqrstuvwxyzabcdefghijklmnopqrstuvwxyzabcdefghijklmnopqrstuvwxyz1'
        # More than 63 characters between dots
        'abc_.def.ghi.jklmnopqrstuvwxyzabcdefghijklmnopqfghijklmnopqrstuvw' * 5,
        # more than 222 characters (with dots)
        '192.168.5.4',  # formatted as an IP address
        'googbucket',  # starts with 'goog' prefix
        'googlebucket',  # contains 'google'
        'g00glebucket',  # variant of 'google'
        'go0glebucket',  # variant of 'google'
        'g0oglebucket',  # variant of 'google'
        '.abc',  # starts with a dot
        'abc.',  # ends with a dot
        '_abc',  # starts with an underscore
        'abc_',  # ends with an underscore
    ]

    @staticmethod
    def cli_delete_cmd(store_type, bucket_name):
        if store_type == storage_lib.StoreType.S3:
            url = f's3://{bucket_name}'
            return f'aws s3 rb {url} --force'
        if store_type == storage_lib.StoreType.GCS:
            url = f'gs://{bucket_name}'
            return f'gsutil -m rm -r {url}'
        if store_type == storage_lib.StoreType.R2:
            endpoint_url = cloudflare.create_endpoint()
            url = f's3://{bucket_name}'
            return f'AWS_SHARED_CREDENTIALS_FILE={cloudflare.R2_CREDENTIALS_PATH} aws s3 rb {url} --force --endpoint {endpoint_url} --profile=r2'

    @staticmethod
    def cli_ls_cmd(store_type, bucket_name, suffix=''):
        if store_type == storage_lib.StoreType.S3:
            if suffix:
                url = f's3://{bucket_name}/{suffix}'
            else:
                url = f's3://{bucket_name}'
            return f'aws s3 ls {url}'
        if store_type == storage_lib.StoreType.GCS:
            if suffix:
                url = f'gs://{bucket_name}/{suffix}'
            else:
                url = f'gs://{bucket_name}'
            return f'gsutil ls {url}'
        if store_type == storage_lib.StoreType.R2:
            endpoint_url = cloudflare.create_endpoint()
            if suffix:
                url = f's3://{bucket_name}/{suffix}'
            else:
                url = f's3://{bucket_name}'
            return f'AWS_SHARED_CREDENTIALS_FILE={cloudflare.R2_CREDENTIALS_PATH} aws s3 ls {url} --endpoint {endpoint_url} --profile=r2'

    @pytest.fixture
    def tmp_source(self, tmp_path):
        # Creates a temporary directory with a file in it
        tmp_dir = tmp_path / 'tmp-source'
        tmp_dir.mkdir()
        tmp_file = tmp_dir / 'tmp-file'
        tmp_file.write_text('test')
        circle_link = tmp_dir / 'circle-link'
        circle_link.symlink_to(tmp_dir, target_is_directory=True)
        yield str(tmp_dir)

    @pytest.fixture
    def tmp_bucket_name(self):
        # Creates a temporary bucket name
        # time.time() returns varying precision on different systems, so we
        # replace the decimal point and use whatever precision we can get.
        timestamp = str(time.time()).replace('.', '')
        yield f'sky-test-{timestamp}'

    @staticmethod
    def yield_storage_object(
            name: Optional[str] = None,
            source: Optional[storage_lib.Path] = None,
            stores: Optional[Dict[storage_lib.StoreType,
                                  storage_lib.AbstractStore]] = None,
            persistent: Optional[bool] = True,
            mode: storage_lib.StorageMode = storage_lib.StorageMode.MOUNT):
        # Creates a temporary storage object. Stores must be added in the test.
        storage_obj = storage_lib.Storage(name=name,
                                          source=source,
                                          stores=stores,
                                          persistent=persistent,
                                          mode=mode)
        yield storage_obj
        handle = global_user_state.get_handle_from_storage_name(
            storage_obj.name)
        if handle:
            # If handle exists, delete manually
            # TODO(romilb): This is potentially risky - if the delete method has
            #   bugs, this can cause resource leaks. Ideally we should manually
            #   eject storage from global_user_state and delete the bucket using
            #   boto3 directly.
            storage_obj.delete()

    @pytest.fixture
    def tmp_scratch_storage_obj(self, tmp_bucket_name):
        # Creates a storage object with no source to create a scratch storage.
        # Stores must be added in the test.
        yield from self.yield_storage_object(name=tmp_bucket_name)

    @pytest.fixture
    def tmp_multiple_scratch_storage_obj(self):
        # Creates a list of 5 storage objects with no source to create
        # multiple scratch storages.
        # Stores for each object in the list must be added in the test.
        storage_mult_obj = []
        for _ in range(5):
            timestamp = str(time.time()).replace('.', '')
            store_obj = storage_lib.Storage(name=f'sky-test-{timestamp}')
            storage_mult_obj.append(store_obj)
        yield storage_mult_obj
        for storage_obj in storage_mult_obj:
            handle = global_user_state.get_handle_from_storage_name(
                storage_obj.name)
            if handle:
                # If handle exists, delete manually
                # TODO(romilb): This is potentially risky - if the delete method has
                # bugs, this can cause resource leaks. Ideally we should manually
                # eject storage from global_user_state and delete the bucket using
                # boto3 directly.
                storage_obj.delete()

    @pytest.fixture
    def tmp_local_storage_obj(self, tmp_bucket_name, tmp_source):
        # Creates a temporary storage object. Stores must be added in the test.
        yield from self.yield_storage_object(name=tmp_bucket_name,
                                             source=tmp_source)

    @pytest.fixture
    def tmp_local_list_storage_obj(self, tmp_bucket_name, tmp_source):
        # Creates a temp storage object which uses a list of paths as source.
        # Stores must be added in the test. After upload, the bucket should
        # have two files - /tmp-file and /tmp-source/tmp-file
        list_source = [tmp_source, tmp_source + '/tmp-file']
        yield from self.yield_storage_object(name=tmp_bucket_name,
                                             source=list_source)

    @pytest.fixture
    def tmp_bulk_del_storage_obj(self, tmp_bucket_name):
        # Creates a temporary storage object for testing bulk deletion.
        # Stores must be added in the test.
        with tempfile.TemporaryDirectory() as tmpdir:
            subprocess.check_output(f'mkdir -p {tmpdir}/folder{{000..255}}',
                                    shell=True)
            subprocess.check_output(f'touch {tmpdir}/test{{000..255}}.txt',
                                    shell=True)
            subprocess.check_output(
                f'touch {tmpdir}/folder{{000..255}}/test.txt', shell=True)
            yield from self.yield_storage_object(name=tmp_bucket_name,
                                                 source=tmpdir)

    @pytest.fixture
    def tmp_copy_mnt_existing_storage_obj(self, tmp_scratch_storage_obj):
        # Creates a copy mount storage which reuses an existing storage object.
        tmp_scratch_storage_obj.add_store(storage_lib.StoreType.S3)
        storage_name = tmp_scratch_storage_obj.name

        # Try to initialize another storage with the storage object created
        # above, but now in COPY mode. This should succeed.
        yield from self.yield_storage_object(name=storage_name,
                                             mode=storage_lib.StorageMode.COPY)

    @pytest.fixture
    def tmp_awscli_bucket(self, tmp_bucket_name):
        # Creates a temporary bucket using awscli
        subprocess.check_call(['aws', 's3', 'mb', f's3://{tmp_bucket_name}'])
        yield tmp_bucket_name
        subprocess.check_call(
            ['aws', 's3', 'rb', f's3://{tmp_bucket_name}', '--force'])

    @pytest.fixture
    def tmp_gsutil_bucket(self, tmp_bucket_name):
        # Creates a temporary bucket using gsutil
        subprocess.check_call(['gsutil', 'mb', f'gs://{tmp_bucket_name}'])
        yield tmp_bucket_name
        subprocess.check_call(['gsutil', 'rm', '-r', f'gs://{tmp_bucket_name}'])

    @pytest.fixture
    def tmp_awscli_bucket_r2(self, tmp_bucket_name):
        # Creates a temporary bucket using awscli
        endpoint_url = cloudflare.create_endpoint()
        subprocess.check_call(
            f'AWS_SHARED_CREDENTIALS_FILE={cloudflare.R2_CREDENTIALS_PATH} aws s3 mb s3://{tmp_bucket_name} --endpoint {endpoint_url} --profile=r2',
            shell=True)
        yield tmp_bucket_name
        subprocess.check_call(
            f'AWS_SHARED_CREDENTIALS_FILE={cloudflare.R2_CREDENTIALS_PATH} aws s3 rb s3://{tmp_bucket_name} --force --endpoint {endpoint_url} --profile=r2',
            shell=True)

    @pytest.fixture
    def tmp_public_storage_obj(self, request):
        # Initializes a storage object with a public bucket
        storage_obj = storage_lib.Storage(source=request.param)
        yield storage_obj
        # This does not require any deletion logic because it is a public bucket
        # and should not get added to global_user_state.

    @pytest.mark.parametrize('store_type', [
        storage_lib.StoreType.S3, storage_lib.StoreType.GCS,
        pytest.param(storage_lib.StoreType.R2, marks=pytest.mark.cloudflare)
    ])
    def test_new_bucket_creation_and_deletion(self, tmp_local_storage_obj,
                                              store_type):
        # Creates a new bucket with a local source, uploads files to it
        # and deletes it.
        tmp_local_storage_obj.add_store(store_type)

        # Run sky storage ls to check if storage object exists in the output
        out = subprocess.check_output(['sky', 'storage', 'ls'])
        assert tmp_local_storage_obj.name in out.decode('utf-8')

        # Run sky storage delete to delete the storage object
        subprocess.check_output(
            ['sky', 'storage', 'delete', tmp_local_storage_obj.name])

        # Run sky storage ls to check if storage object is deleted
        out = subprocess.check_output(['sky', 'storage', 'ls'])
        assert tmp_local_storage_obj.name not in out.decode('utf-8')

    @pytest.mark.xdist_group('multiple_bucket_deletion')
    @pytest.mark.parametrize('store_type', [
        storage_lib.StoreType.S3, storage_lib.StoreType.GCS,
        pytest.param(storage_lib.StoreType.R2, marks=pytest.mark.cloudflare)
    ])
    def test_multiple_buckets_creation_and_deletion(
            self, tmp_multiple_scratch_storage_obj, store_type):
        # Creates multiple new buckets(5 buckets) with a local source
        # and deletes them.
        storage_obj_name = []
        for store_obj in tmp_multiple_scratch_storage_obj:
            store_obj.add_store(store_type)
            storage_obj_name.append(store_obj.name)

        # Run sky storage ls to check if all storage objects exists in the
        # output filtered by store type
        out_all = subprocess.check_output(['sky', 'storage', 'ls'])
        out = [
            item.split()[0]
            for item in out_all.decode('utf-8').splitlines()
            if store_type.value in item
        ]
        assert all([item in out for item in storage_obj_name])

        # Run sky storage delete all to delete all storage objects
        subprocess.check_output(['sky', 'storage', 'delete', '-a'])

        # Run sky storage ls to check if all storage objects filtered by store
        # type are deleted
        out_all = subprocess.check_output(['sky', 'storage', 'ls'])
        out = [
            item.split()[0]
            for item in out_all.decode('utf-8').splitlines()
            if store_type.value in item
        ]
        assert all([item not in out for item in storage_obj_name])

    @pytest.mark.parametrize('store_type', [
        storage_lib.StoreType.S3, storage_lib.StoreType.GCS,
        pytest.param(storage_lib.StoreType.R2, marks=pytest.mark.cloudflare)
    ])
    def test_bucket_external_deletion(self, tmp_scratch_storage_obj,
                                      store_type):
        # Creates a bucket, deletes it externally using cloud cli commands
        # and then tries to delete it using sky storage delete.
        tmp_scratch_storage_obj.add_store(store_type)

        # Run sky storage ls to check if storage object exists in the output
        out = subprocess.check_output(['sky', 'storage', 'ls'])
        assert tmp_scratch_storage_obj.name in out.decode('utf-8')

        # Delete bucket externally
        cmd = self.cli_delete_cmd(store_type, tmp_scratch_storage_obj.name)
        subprocess.check_output(cmd, shell=True)

        # Run sky storage delete to delete the storage object
        out = subprocess.check_output(
            ['sky', 'storage', 'delete', tmp_scratch_storage_obj.name])
        # Make sure bucket was not created during deletion (see issue #1322)
        assert 'created' not in out.decode('utf-8').lower()

        # Run sky storage ls to check if storage object is deleted
        out = subprocess.check_output(['sky', 'storage', 'ls'])
        assert tmp_scratch_storage_obj.name not in out.decode('utf-8')

    @pytest.mark.parametrize('store_type', [
        storage_lib.StoreType.S3, storage_lib.StoreType.GCS,
        pytest.param(storage_lib.StoreType.R2, marks=pytest.mark.cloudflare)
    ])
    def test_bucket_bulk_deletion(self, store_type, tmp_bulk_del_storage_obj):
        # Creates a temp folder with over 256 files and folders, upload
        # files and folders to a new bucket, then delete bucket.
        tmp_bulk_del_storage_obj.add_store(store_type)

        subprocess.check_output(
            ['sky', 'storage', 'delete', tmp_bulk_del_storage_obj.name])

        output = subprocess.check_output(['sky', 'storage', 'ls'])
        assert tmp_bulk_del_storage_obj.name not in output.decode('utf-8')

    @pytest.mark.parametrize(
        'tmp_public_storage_obj, store_type',
        [('s3://tcga-2-open', storage_lib.StoreType.S3),
         ('s3://digitalcorpora', storage_lib.StoreType.S3),
         ('gs://gcp-public-data-sentinel-2', storage_lib.StoreType.GCS)],
        indirect=['tmp_public_storage_obj'])
    def test_public_bucket(self, tmp_public_storage_obj, store_type):
        # Creates a new bucket with a public source and verifies that it is not
        # added to global_user_state.
        tmp_public_storage_obj.add_store(store_type)

        # Run sky storage ls to check if storage object exists in the output
        out = subprocess.check_output(['sky', 'storage', 'ls'])
        assert tmp_public_storage_obj.name not in out.decode('utf-8')

    @pytest.mark.parametrize('nonexist_bucket_url', [
        's3://{random_name}', 'gs://{random_name}',
        pytest.param('r2://{random_name}', marks=pytest.mark.cloudflare)
    ])
    def test_nonexistent_bucket(self, nonexist_bucket_url):
        # Attempts to create fetch a stroage with a non-existent source.
        # Generate a random bucket name and verify it doesn't exist:
        retry_count = 0
        while True:
            nonexist_bucket_name = str(uuid.uuid4())
            if nonexist_bucket_url.startswith('s3'):
                command = f'aws s3api head-bucket --bucket {nonexist_bucket_name}'
                expected_output = '404'
            elif nonexist_bucket_url.startswith('gs'):
                command = f'gsutil ls {nonexist_bucket_url.format(random_name=nonexist_bucket_name)}'
                expected_output = 'BucketNotFoundException'
            elif nonexist_bucket_url.startswith('r2'):
                endpoint_url = cloudflare.create_endpoint()
                command = f'AWS_SHARED_CREDENTIALS_FILE={cloudflare.R2_CREDENTIALS_PATH} aws s3api head-bucket --bucket {nonexist_bucket_name} --endpoint {endpoint_url} --profile=r2'
                expected_output = '404'
            else:
                raise ValueError('Unsupported bucket type '
                                 f'{nonexist_bucket_url}')

            # Check if bucket exists using the cli:
            try:
                out = subprocess.check_output(command,
                                              stderr=subprocess.STDOUT,
                                              shell=True)
            except subprocess.CalledProcessError as e:
                out = e.output
            out = out.decode('utf-8')
            if expected_output in out:
                break
            else:
                retry_count += 1
                if retry_count > 3:
                    raise RuntimeError('Unable to find a nonexistent bucket '
                                       'to use. This is higly unlikely - '
                                       'check if the tests are correct.')

        with pytest.raises(
                sky.exceptions.StorageBucketGetError,
                match='Attempted to connect to a non-existent bucket'):
            storage_obj = storage_lib.Storage(source=nonexist_bucket_url.format(
                random_name=nonexist_bucket_name))

    @pytest.mark.parametrize('private_bucket',
                             [f's3://imagenet', f'gs://imagenet'])
    def test_private_bucket(self, private_bucket):
        # Attempts to access private buckets not belonging to the user.
        # These buckets are known to be private, but may need to be updated if
        # they are removed by their owners.
        private_bucket_name = urllib.parse.urlsplit(private_bucket).netloc
        with pytest.raises(
                sky.exceptions.StorageBucketGetError,
                match=storage_lib._BUCKET_FAIL_TO_CONNECT_MESSAGE.format(
                    name=private_bucket_name)):
            storage_obj = storage_lib.Storage(source=private_bucket)

    @pytest.mark.parametrize('ext_bucket_fixture, store_type',
                             [('tmp_awscli_bucket', storage_lib.StoreType.S3),
                              ('tmp_gsutil_bucket', storage_lib.StoreType.GCS),
                              pytest.param('tmp_awscli_bucket_r2',
                                           storage_lib.StoreType.R2,
                                           marks=pytest.mark.cloudflare)])
    def test_upload_to_existing_bucket(self, ext_bucket_fixture, request,
                                       tmp_source, store_type):
        # Tries uploading existing files to newly created bucket (outside of
        # sky) and verifies that files are written.
        bucket_name = request.getfixturevalue(ext_bucket_fixture)
        storage_obj = storage_lib.Storage(name=bucket_name, source=tmp_source)
        storage_obj.add_store(store_type)

        # Check if tmp_source/tmp-file exists in the bucket using aws cli
        out = subprocess.check_output(self.cli_ls_cmd(store_type, bucket_name),
                                      shell=True)
        assert 'tmp-file' in out.decode('utf-8'), \
            'File not found in bucket - output was : {}'.format(out.decode
                                                                ('utf-8'))

        # Check symlinks - symlinks don't get copied by sky storage
        assert (pathlib.Path(tmp_source) / 'circle-link').is_symlink(), (
            'circle-link was not found in the upload source - '
            'are the test fixtures correct?')
        assert 'circle-link' not in out.decode('utf-8'), (
            'Symlink found in bucket - ls output was : {}'.format(
                out.decode('utf-8')))

        # Run sky storage ls to check if storage object exists in the output.
        # It should not exist because the bucket was created externally.
        out = subprocess.check_output(['sky', 'storage', 'ls'])
        assert storage_obj.name not in out.decode('utf-8')

    def test_copy_mount_existing_storage(self,
                                         tmp_copy_mnt_existing_storage_obj):
        # Creates a bucket with no source in MOUNT mode (empty bucket), and
        # then tries to load the same storage in COPY mode.
        tmp_copy_mnt_existing_storage_obj.add_store(storage_lib.StoreType.S3)
        storage_name = tmp_copy_mnt_existing_storage_obj.name

        # Check `sky storage ls` to ensure storage object exists
        out = subprocess.check_output(['sky', 'storage', 'ls']).decode('utf-8')
        assert storage_name in out, f'Storage {storage_name} not found in sky storage ls.'

    @pytest.mark.parametrize('store_type', [
        storage_lib.StoreType.S3, storage_lib.StoreType.GCS,
        pytest.param(storage_lib.StoreType.R2, marks=pytest.mark.cloudflare)
    ])
    def test_list_source(self, tmp_local_list_storage_obj, store_type):
        # Uses a list in the source field to specify a file and a directory to
        # be uploaded to the storage object.
        tmp_local_list_storage_obj.add_store(store_type)

        # Check if tmp-file exists in the bucket root using cli
        out = subprocess.check_output(self.cli_ls_cmd(
            store_type, tmp_local_list_storage_obj.name),
                                      shell=True)
        assert 'tmp-file' in out.decode('utf-8'), \
            'File not found in bucket - output was : {}'.format(out.decode
                                                                ('utf-8'))

        # Check if tmp-file exists in the bucket/tmp-source using cli
        out = subprocess.check_output(self.cli_ls_cmd(
            store_type, tmp_local_list_storage_obj.name, 'tmp-source/'),
                                      shell=True)
        assert 'tmp-file' in out.decode('utf-8'), \
            'File not found in bucket - output was : {}'.format(out.decode
                                                                ('utf-8'))

    @pytest.mark.parametrize('invalid_name_list, store_type',
                             [(AWS_INVALID_NAMES, storage_lib.StoreType.S3),
                              (GCS_INVALID_NAMES, storage_lib.StoreType.GCS),
                              pytest.param(AWS_INVALID_NAMES,
                                           storage_lib.StoreType.R2,
                                           marks=pytest.mark.cloudflare)])
    def test_invalid_names(self, invalid_name_list, store_type):
        # Uses a list in the source field to specify a file and a directory to
        # be uploaded to the storage object.
        for name in invalid_name_list:
            with pytest.raises(sky.exceptions.StorageNameError):
                storage_obj = storage_lib.Storage(name=name)
                storage_obj.add_store(store_type)


# ---------- Testing YAML Specs ----------
# Our sky storage requires credentials to check the bucket existance when
# loading a task from the yaml file, so we cannot make it a unit test.
class TestYamlSpecs:
    # TODO(zhwu): Add test for `to_yaml_config` for the Storage object.
    #  We should not use `examples/storage_demo.yaml` here, since it requires
    #  users to ensure bucket names to not exist and/or be unique.
    _TEST_YAML_PATHS = [
        'examples/minimal.yaml', 'examples/managed_spot.yaml',
        'examples/using_file_mounts.yaml', 'examples/resnet_app.yaml',
        'examples/multi_hostname.yaml'
    ]

    def _is_dict_subset(self, d1, d2):
        """Check if d1 is the subset of d2."""
        for k, v in d1.items():
            if k not in d2:
                if isinstance(v, list) or isinstance(v, dict):
                    assert len(v) == 0, (k, v)
                else:
                    assert False, (k, v)
            elif isinstance(v, dict):
                assert isinstance(d2[k], dict), (k, v, d2)
                self._is_dict_subset(v, d2[k])
            elif isinstance(v, str):
                if k == 'accelerators':
                    resources = sky.Resources()
                    resources._set_accelerators(v, None)
                    assert resources.accelerators == d2[k], (k, v, d2)
                else:
                    assert v.lower() == d2[k].lower(), (k, v, d2[k])
            else:
                assert v == d2[k], (k, v, d2[k])

    def _check_equivalent(self, yaml_path):
        """Check if the yaml is equivalent after load and dump again."""
        origin_task_config = common_utils.read_yaml(yaml_path)

        task = sky.Task.from_yaml(yaml_path)
        new_task_config = task.to_yaml_config()
        # d1 <= d2
        self._is_dict_subset(origin_task_config, new_task_config)

    def test_load_dump_yaml_config_equivalent(self):
        """Test if the yaml config is equivalent after load and dump again."""
        pathlib.Path('~/datasets').expanduser().mkdir(exist_ok=True)
        pathlib.Path('~/tmpfile').expanduser().touch()
        pathlib.Path('~/.ssh').expanduser().mkdir(exist_ok=True)
        pathlib.Path('~/.ssh/id_rsa.pub').expanduser().touch()
        pathlib.Path('~/tmp-workdir').expanduser().mkdir(exist_ok=True)
        pathlib.Path('~/Downloads/tpu').expanduser().mkdir(parents=True,
                                                           exist_ok=True)
        for yaml_path in self._TEST_YAML_PATHS:
            self._check_equivalent(yaml_path)<|MERGE_RESOLUTION|>--- conflicted
+++ resolved
@@ -744,7 +744,6 @@
     run_one_test(test)
 
 
-<<<<<<< HEAD
 @pytest.mark.kubernetes
 def test_kubernetes_file_mounts():
     name = _get_cluster_name()
@@ -757,7 +756,11 @@
         'kubernetes_using_file_mounts',
         test_commands,
         f'sky down -y {name}',
-=======
+        timeout=20 * 60,  # 20 mins
+    )
+    run_one_test(test)
+
+
 def test_using_file_mounts_with_env_vars(generic_cloud: str):
     name = _get_cluster_name()
     test_commands = [
@@ -775,7 +778,6 @@
         'using_file_mounts_with_env_vars',
         test_commands,
         f'sky down -y {name} {name}-2',
->>>>>>> 3c77d0ed
         timeout=20 * 60,  # 20 mins
     )
     run_one_test(test)
