"""Helper functions for object store mounting in Sky Storage"""
import os
import random
import shlex
import textwrap
from typing import Optional

from sky import exceptions
from sky.skylet import constants
from sky.utils import command_runner

# Values used to construct mounting commands
_STAT_CACHE_TTL = '5s'
_STAT_CACHE_CAPACITY = 4096
_TYPE_CACHE_TTL = '5s'
_RENAME_DIR_LIMIT = 10000
# https://github.com/GoogleCloudPlatform/gcsfuse/releases
GCSFUSE_VERSION = '2.2.0'
<<<<<<< HEAD
# https://github.com/Azure/azure-storage-fuse/releases
BLOBFUSE2_VERSION = '2.2.0'
_BLOBFUSE_CACHE_ROOT_DIR = '~/.sky/blobfuse2_cache'
_BLOBFUSE_CACHE_DIR = ('~/.sky/blobfuse2_cache/'
                       '{storage_account_name}_{container_name}')
=======
# https://github.com/rclone/rclone/releases
RCLONE_VERSION = '1.67.0'
# Creates a fusermount3 soft link on older (<22) Ubuntu systems to utilize
# Rclone's mounting utility.
FUSERMOUNT3_SOFT_LINK_CMD = ('[ ! -f /bin/fusermount3 ] && '
                             'sudo ln -s /bin/fusermount /bin/fusermount3 || '
                             'true')
>>>>>>> 64d9a7d9


def get_s3_mount_install_cmd() -> str:
    """Returns a command to install S3 mount utility goofys."""
    install_cmd = ('sudo wget -nc https://github.com/romilbhardwaj/goofys/'
                   'releases/download/0.24.0-romilb-upstream/goofys '
                   '-O /usr/local/bin/goofys && '
                   'sudo chmod 755 /usr/local/bin/goofys')
    return install_cmd


def get_s3_mount_cmd(bucket_name: str, mount_path: str) -> str:
    """Returns a command to mount an S3 bucket using goofys."""
    mount_cmd = ('goofys -o allow_other '
                 f'--stat-cache-ttl {_STAT_CACHE_TTL} '
                 f'--type-cache-ttl {_TYPE_CACHE_TTL} '
                 f'{bucket_name} {mount_path}')
    return mount_cmd


def get_gcs_mount_install_cmd() -> str:
    """Returns a command to install GCS mount utility gcsfuse."""
    install_cmd = ('wget -nc https://github.com/GoogleCloudPlatform/gcsfuse'
                   f'/releases/download/v{GCSFUSE_VERSION}/'
                   f'gcsfuse_{GCSFUSE_VERSION}_amd64.deb '
                   '-O /tmp/gcsfuse.deb && '
                   'sudo dpkg --install /tmp/gcsfuse.deb')
    return install_cmd


def get_gcs_mount_cmd(bucket_name: str, mount_path: str) -> str:
    """Returns a command to mount a GCS bucket using gcsfuse."""

    mount_cmd = ('gcsfuse -o allow_other '
                 '--implicit-dirs '
                 f'--stat-cache-capacity {_STAT_CACHE_CAPACITY} '
                 f'--stat-cache-ttl {_STAT_CACHE_TTL} '
                 f'--type-cache-ttl {_TYPE_CACHE_TTL} '
                 f'--rename-dir-limit {_RENAME_DIR_LIMIT} '
                 f'{bucket_name} {mount_path}')
    return mount_cmd


def get_az_mount_install_cmd() -> str:
    """Returns a command to install AZ Container mount utility blobfuse2."""
    install_cmd = ('sudo apt-get update; '
                   'sudo apt-get install -y '
                   '-o Dpkg::Options::="--force-confdef" '
                   'fuse3 libfuse3-dev && '
                   'wget -nc https://github.com/Azure/azure-storage-fuse'
                   f'/releases/download/blobfuse2-{BLOBFUSE2_VERSION}'
                   f'/blobfuse2-{BLOBFUSE2_VERSION}-Debian-11.0.x86_64.deb '
                   '-O /tmp/blobfuse2.deb && '
                   'sudo dpkg --install /tmp/blobfuse2.deb && '
                   f'mkdir -p {_BLOBFUSE_CACHE_ROOT_DIR};')

    return install_cmd


def get_az_mount_cmd(container_name: str,
                     storage_account_name: str,
                     mount_path: str,
                     storage_account_key: Optional[str] = None) -> str:
    """Returns a command to mount an AZ Container using blobfuse2.

    Args:
        container_name: Name of the mounting container.
        storage_account_name: Name of the storage account the given container
            belongs to.
        mount_path: Path where the container will be mounting.
        storage_account_key: Access key for the given storage account.

    Returns:
        str: Command used to mount AZ container with blobfuse2.
    """
    # Storage_account_key is set to None when mounting public container, and
    # mounting public containers are not officially supported by blobfuse2 yet.
    # Setting an empty SAS token value is a suggested workaround.
    # https://github.com/Azure/azure-storage-fuse/issues/1338
    if storage_account_key is None:
        key_env_var = f'AZURE_STORAGE_SAS_TOKEN={shlex.quote(" ")}'
    else:
        key_env_var = f'AZURE_STORAGE_ACCESS_KEY={storage_account_key}'

    cache_path = _BLOBFUSE_CACHE_DIR.format(
        storage_account_name=storage_account_name,
        container_name=container_name)
    mount_cmd = (f'AZURE_STORAGE_ACCOUNT={storage_account_name} '
                 f'{key_env_var} '
                 f'blobfuse2 {mount_path} --allow-other --no-symlinks '
                 '-o umask=022 -o default_permissions '
                 f'--tmp-path {cache_path} '
                 f'--container-name {container_name}')
    return mount_cmd


def get_r2_mount_cmd(r2_credentials_path: str, r2_profile_name: str,
                     endpoint_url: str, bucket_name: str,
                     mount_path: str) -> str:
    """Returns a command to install R2 mount utility goofys."""
    mount_cmd = (f'AWS_SHARED_CREDENTIALS_FILE={r2_credentials_path} '
                 f'AWS_PROFILE={r2_profile_name} goofys -o allow_other '
                 f'--stat-cache-ttl {_STAT_CACHE_TTL} '
                 f'--type-cache-ttl {_TYPE_CACHE_TTL} '
                 f'--endpoint {endpoint_url} '
                 f'{bucket_name} {mount_path}')
    return mount_cmd


def get_rclone_install_cmd() -> str:
    """Returns a command to install Rclone."""
    install_cmd = ('wget -nc https://github.com/rclone/rclone/releases'
                   f'/download/v{RCLONE_VERSION}/rclone-v{RCLONE_VERSION}'
                   '-linux-amd64.deb -O /tmp/rclone.deb && '
                   'sudo dpkg --install /tmp/rclone.deb')
    return install_cmd


def get_cos_mount_cmd(rclone_config: str, rclone_profile_name: str,
                      bucket_name: str, mount_path: str) -> str:
    """Returns a command to mount an IBM COS bucket using rclone."""
    # stores bucket profile in rclone config file at the cluster's nodes.
    configure_rclone_profile = (f'{FUSERMOUNT3_SOFT_LINK_CMD}; '
                                f'mkdir -p {constants.RCLONE_CONFIG_DIR} && '
                                f'echo "{rclone_config}" >> '
                                f'{constants.RCLONE_CONFIG_PATH}')
    # --daemon will keep the mounting process running in the background.
    mount_cmd = (f'{configure_rclone_profile} && '
                 'rclone mount '
                 f'{rclone_profile_name}:{bucket_name} {mount_path} '
                 '--daemon')
    return mount_cmd


<<<<<<< HEAD
=======
def get_mount_cached_cmd(rclone_config: str, rclone_profile_name: str,
                         bucket_name: str, mount_path: str) -> str:
    """Returns a command to mount a bucket using rclone with vfs cache.
    
    
    
    """
    # stores bucket profile in rclone config file at the remote nodes.
    configure_rclone_profile = (f'{FUSERMOUNT3_SOFT_LINK_CMD}; '
                                f'mkdir -p {constants.RCLONE_CONFIG_DIR} && '
                                f'echo "{rclone_config}" >> '
                                f'{constants.RCLONE_CONFIG_PATH}')
    # TODO(Doyoung): remove rclone log related scripts and options when done with implementation.
    log_dir_path = os.path.expanduser('~/.sky/rclone_log')
    log_file_path = os.path.join(log_dir_path, f'{bucket_name}.log')
    create_log_cmd = f'mkdir -p {log_dir_path} && touch {log_file_path}'
    # when mounting multiple directories with vfs cache mode, it's handled by
    # rclone to create separate cache directories at ~/.cache/rclone/vfs. It is
    # not necessary to specify separate cache directories.
    mount_cmd = (
        #f'{create_log_cmd}; '
        f'{configure_rclone_profile} && '
        'rclone mount '
        f'{rclone_profile_name}:{bucket_name} {mount_path} '
        # '--daemon' keeps the mounting process running in the background.
        '--daemon --daemon-wait 0 '
        # need to update the log file so it grabs the home directory from the remote instance.
        #f'--log-file {log_file_path} --log-level DEBUG ' #log related flags
        # '--dir-cache-time' specifies the frequency of how often rclone should
        # check the backend storage for an update when there is a discrepancy.
        '--allow-other --vfs-cache-mode writes --dir-cache-time 30s '
        # '--transfers 1' guarantees the files written at the local mount point
        # to be  uploaded to the backend storage in the order of creation.
        # '--vfs-cache-poll-interval' specifies the frequency of how often
        # rclone checks the local mount point to upload newly written files.
        '--transfers 1 --vfs-cache-poll-interval 5s')
    return mount_cmd


>>>>>>> 64d9a7d9
def _get_mount_binary(mount_cmd: str) -> str:
    """Returns mounting binary in string given as the mount command.

    Args:
<<<<<<< HEAD
        mount_cmd: Command used to mount a cloud storage.

    Returns:
        str: Name of the binary used to mount a cloud storage.
=======
        mount_cmd: str; command used to mount a cloud storage.

    Returns:
        str: name of the binary used to mount a cloud storage.
>>>>>>> 64d9a7d9
    """
    if 'goofys' in mount_cmd:
        return 'goofys'
    elif 'gcsfuse' in mount_cmd:
        return 'gcsfuse'
    elif 'blobfuse2' in mount_cmd:
        return 'blobfuse2'
    else:
        assert 'rclone' in mount_cmd
        return 'rclone'


def get_mounting_script(
    mount_path: str,
    mount_cmd: str,
    install_cmd: str,
    version_check_cmd: Optional[str] = None,
) -> str:
    """Generates the mounting script.

    Generated script first unmounts any existing mount at the mount path,
    checks and installs the mounting utility if required, creates the mount
    path and finally mounts the bucket.

    Args:
        mount_path: Path to mount the bucket at.
        install_cmd: Command to install the mounting utility. Should be
          single line.
        mount_cmd: Command to mount the bucket. Should be single line.
        version_check_cmd: Command to check the version of already installed
          mounting util.

    Returns:
        str: Mounting script as a str.
    """
<<<<<<< HEAD
=======

>>>>>>> 64d9a7d9
    mount_binary = _get_mount_binary(mount_cmd)
    installed_check = f'[ -x "$(command -v {mount_binary})" ]'
    if version_check_cmd is not None:
        installed_check += f' && {version_check_cmd}'

    script = textwrap.dedent(f"""
        #!/usr/bin/env bash
        set -e
                             
        {command_runner.ALIAS_SUDO_TO_EMPTY_FOR_ROOT_CMD}

        MOUNT_PATH={mount_path}
        MOUNT_BINARY={mount_binary}

        # Check if path is already mounted
        if grep -q $MOUNT_PATH /proc/mounts ; then
            echo "Path already mounted - unmounting..."
            fusermount -uz "$MOUNT_PATH"
            echo "Successfully unmounted $MOUNT_PATH."
        fi

        # Install MOUNT_BINARY if not already installed
        if {installed_check}; then
          echo "$MOUNT_BINARY already installed. Proceeding..."
        else
          echo "Installing $MOUNT_BINARY..."
          {install_cmd}
        fi

        # Check if mount path exists
        if [ ! -d "$MOUNT_PATH" ]; then
          echo "Mount path $MOUNT_PATH does not exist. Creating..."
          sudo mkdir -p $MOUNT_PATH
          sudo chmod 777 $MOUNT_PATH
        else
          # Check if mount path contains files
          if [ "$(ls -A $MOUNT_PATH)" ]; then
            echo "Mount path $MOUNT_PATH is not empty. Please mount to another path or remove it first."
            exit {exceptions.MOUNT_PATH_NON_EMPTY_CODE}
          fi
        fi
        echo "Mounting $SOURCE_BUCKET to $MOUNT_PATH with $MOUNT_BINARY..."
        {mount_cmd}
        echo "Mounting done."
    """)

    return script


def get_mounting_command(
    mount_path: str,
    install_cmd: str,
    mount_cmd: str,
    version_check_cmd: Optional[str] = None,
) -> str:
    """Generates the mounting command for a given bucket.

    The generated mounting script is written to a temporary file, which is then
    executed and subsequently deleted, ensuring that these operations are
    encapsulated within a single, executable command sequence.

    Args:
        mount_path: Path to mount the bucket at.
        install_cmd: Command to install the mounting utility. Should be
          single line.
        mount_cmd: Command to mount the bucket. Should be single line.
        version_check_cmd: Command to check the version of already installed
          mounting util.

    Returns:
        str: Mounting command with the mounting script as a heredoc.
    """
    script = get_mounting_script(mount_path, mount_cmd, install_cmd,
                                 version_check_cmd)

    # TODO(romilb): Get direct bash script to work like so:
    # command = f'bash <<-\EOL' \
    #           f'{script}' \
    #           'EOL'

    # TODO(romilb): This heredoc should have EOF after script, but it
    #  fails with sky's ssh pipeline. Instead, we don't use EOF and use )
    #  as the end of heredoc. This raises a warning (here-document delimited
    #  by end-of-file) that can be safely ignored.

    # While these commands are run sequentially for each storage object,
    # we add random int to be on the safer side and avoid collisions.
    script_path = f'~/.sky/mount_{random.randint(0, 1000000)}.sh'
    first_line = r'(cat <<-\EOF > {}'.format(script_path)
    command = (f'{first_line}'
               f'{script}'
               f') && chmod +x {script_path}'
               f' && bash {script_path}'
               f' && rm {script_path}')
    return command<|MERGE_RESOLUTION|>--- conflicted
+++ resolved
@@ -16,13 +16,11 @@
 _RENAME_DIR_LIMIT = 10000
 # https://github.com/GoogleCloudPlatform/gcsfuse/releases
 GCSFUSE_VERSION = '2.2.0'
-<<<<<<< HEAD
 # https://github.com/Azure/azure-storage-fuse/releases
 BLOBFUSE2_VERSION = '2.2.0'
 _BLOBFUSE_CACHE_ROOT_DIR = '~/.sky/blobfuse2_cache'
 _BLOBFUSE_CACHE_DIR = ('~/.sky/blobfuse2_cache/'
                        '{storage_account_name}_{container_name}')
-=======
 # https://github.com/rclone/rclone/releases
 RCLONE_VERSION = '1.67.0'
 # Creates a fusermount3 soft link on older (<22) Ubuntu systems to utilize
@@ -30,7 +28,6 @@
 FUSERMOUNT3_SOFT_LINK_CMD = ('[ ! -f /bin/fusermount3 ] && '
                              'sudo ln -s /bin/fusermount /bin/fusermount3 || '
                              'true')
->>>>>>> 64d9a7d9
 
 
 def get_s3_mount_install_cmd() -> str:
@@ -165,14 +162,32 @@
     return mount_cmd
 
 
-<<<<<<< HEAD
-=======
+def _get_mount_binary(mount_cmd: str) -> str:
+    """Returns mounting binary in string given as the mount command.
+
+    Args:
+        mount_cmd: Command used to mount a cloud storage.
+
+    Returns:
+        str: Name of the binary used to mount a cloud storage.
+    """
+    if 'goofys' in mount_cmd:
+        return 'goofys'
+    elif 'gcsfuse' in mount_cmd:
+        return 'gcsfuse'
+    elif 'blobfuse2' in mount_cmd:
+        return 'blobfuse2'
+    else:
+        assert 'rclone' in mount_cmd
+        return 'rclone'
+
+
 def get_mount_cached_cmd(rclone_config: str, rclone_profile_name: str,
                          bucket_name: str, mount_path: str) -> str:
     """Returns a command to mount a bucket using rclone with vfs cache.
-    
-    
-    
+
+
+
     """
     # stores bucket profile in rclone config file at the remote nodes.
     configure_rclone_profile = (f'{FUSERMOUNT3_SOFT_LINK_CMD}; '
@@ -206,22 +221,14 @@
     return mount_cmd
 
 
->>>>>>> 64d9a7d9
 def _get_mount_binary(mount_cmd: str) -> str:
     """Returns mounting binary in string given as the mount command.
 
     Args:
-<<<<<<< HEAD
-        mount_cmd: Command used to mount a cloud storage.
-
-    Returns:
-        str: Name of the binary used to mount a cloud storage.
-=======
         mount_cmd: str; command used to mount a cloud storage.
 
     Returns:
         str: name of the binary used to mount a cloud storage.
->>>>>>> 64d9a7d9
     """
     if 'goofys' in mount_cmd:
         return 'goofys'
@@ -257,10 +264,7 @@
     Returns:
         str: Mounting script as a str.
     """
-<<<<<<< HEAD
-=======
-
->>>>>>> 64d9a7d9
+
     mount_binary = _get_mount_binary(mount_cmd)
     installed_check = f'[ -x "$(command -v {mount_binary})" ]'
     if version_check_cmd is not None:
