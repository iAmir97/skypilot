--- conflicted
+++ resolved
@@ -14,8 +14,7 @@
 _TYPE_CACHE_TTL = '5s'
 _RENAME_DIR_LIMIT = 10000
 # https://github.com/GoogleCloudPlatform/gcsfuse/releases
-<<<<<<< HEAD
-GCSFUSE_VERSION = '1.3.0'
+GCSFUSE_VERSION = '2.2.0'
 # https://github.com/rclone/rclone/releases
 RCLONE_VERSION = '1.67.0'
 # Creates a fusermount3 soft link on older (<22) Ubuntu systems to utilize
@@ -23,9 +22,6 @@
 FUSERMOUNT3_SOFT_LINK_CMD = ('[ ! -f /bin/fusermount3 ] && '
                              'sudo ln -s /bin/fusermount /bin/fusermount3 || '
                              'true')
-=======
-GCSFUSE_VERSION = '2.2.0'
->>>>>>> 994d35ae
 
 
 def get_s3_mount_install_cmd() -> str:
