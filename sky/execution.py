"""Execution layer: resource provisioner + task launcher.

Usage:

   >> sky.launch(planned_dag)

Current resource privisioners:

  - Ray autoscaler

Current task launcher:

  - ray exec + each task's commands
"""
import copy
import enum
import getpass
import os
import re
import tempfile
import time
from typing import Any, Dict, List, Optional, Union
import uuid

import colorama
import filelock

import sky
from sky import backends
from sky import clouds
from sky import exceptions
from sky import global_user_state
from sky import optimizer
from sky import serve
from sky import sky_logging
from sky import skypilot_config
from sky import spot
from sky import status_lib
from sky import task as task_lib
from sky.backends import backend_utils
from sky.clouds import gcp
from sky.data import data_utils
from sky.data import storage as storage_lib
from sky.map import map_utils
from sky.skylet import constants
from sky.skylet import job_lib
from sky.usage import usage_lib
from sky.utils import common_utils
from sky.utils import dag_utils
from sky.utils import env_options
from sky.utils import rich_utils
from sky.utils import subprocess_utils
from sky.utils import timeline
from sky.utils import ux_utils

logger = sky_logging.init_logger(__name__)

# Message thrown when APIs sky.{exec,launch,spot_launch}() received a string
# instead of a Dag.  CLI (cli.py) is implemented by us so should not trigger
# this.
_ENTRYPOINT_STRING_AS_DAG_MESSAGE = """\
Expected a sky.Task or sky.Dag but received a string.

If you meant to run a command, make it a Task's run command:

    task = sky.Task(run=command)

The command can then be run as:

  sky.exec(task, cluster_name=..., ...)
  # Or use {'V100': 1}, 'V100:0.5', etc.
  task.set_resources(sky.Resources(accelerators='V100:1'))
  sky.exec(task, cluster_name=..., ...)

  sky.launch(task, ...)

  sky.spot_launch(task, ...)
""".strip()


def _convert_to_dag(entrypoint: Any) -> 'sky.Dag':
    """Convert the entrypoint to a sky.Dag.

    Raises TypeError if 'entrypoint' is not a 'sky.Task' or 'sky.Dag'.
    """
    # Not suppressing stacktrace: when calling this via API user may want to
    # see their own program in the stacktrace. Our CLI impl would not trigger
    # these errors.
    if isinstance(entrypoint, str):
        raise TypeError(_ENTRYPOINT_STRING_AS_DAG_MESSAGE)
    elif isinstance(entrypoint, sky.Dag):
        return copy.deepcopy(entrypoint)
    elif isinstance(entrypoint, task_lib.Task):
        entrypoint = copy.deepcopy(entrypoint)
        with sky.Dag() as dag:
            dag.add(entrypoint)
            dag.name = entrypoint.name
        return dag
    else:
        raise TypeError(
            'Expected a sky.Task or sky.Dag but received argument of type: '
            f'{type(entrypoint)}')


class Stage(enum.Enum):
    """Stages for a run of a sky.Task."""
    # TODO: rename actual methods to be consistent.
    CLONE_DISK = enum.auto()
    OPTIMIZE = enum.auto()
    PROVISION = enum.auto()
    SYNC_WORKDIR = enum.auto()
    SYNC_FILE_MOUNTS = enum.auto()
    SETUP = enum.auto()
    PRE_EXEC = enum.auto()
    EXEC = enum.auto()
    DOWN = enum.auto()


def _maybe_clone_disk_from_cluster(clone_disk_from: Optional[str],
                                   cluster_name: Optional[str],
                                   task: 'sky.Task') -> 'sky.Task':
    if clone_disk_from is None:
        return task
    task, handle = backend_utils.check_can_clone_disk_and_override_task(
        clone_disk_from, cluster_name, task)
    original_cloud = handle.launched_resources.cloud
    assert original_cloud is not None, handle.launched_resources
    task_resources = list(task.resources)[0]

    with rich_utils.safe_status('Creating image from source cluster '
                                f'{clone_disk_from!r}'):
        image_id = original_cloud.create_image_from_cluster(
            clone_disk_from,
            handle.cluster_name_on_cloud,
            region=handle.launched_resources.region,
            zone=handle.launched_resources.zone,
        )
        rich_utils.force_update_status(
            f'Migrating image {image_id} to target region '
            f'{task_resources.region}...')
        source_region = handle.launched_resources.region
        target_region = task_resources.region
        assert source_region is not None, handle.launched_resources
        assert target_region is not None, task_resources

        image_id = original_cloud.maybe_move_image(
            image_id,
            source_region=source_region,
            target_region=target_region,
            source_zone=handle.launched_resources.zone,
            target_zone=task_resources.zone,
        )
    logger.info(
        f'{colorama.Fore.GREEN}'
        f'Successfully created image {image_id!r} for {clone_disk_from!r} '
        f'on {original_cloud}.{colorama.Style.RESET_ALL}\n'
        'Overriding task\'s image_id.')
    task_resources = task_resources.copy(image_id=image_id,
                                         _is_image_managed=True)
    task.set_resources(task_resources)
    # Set the best_resources to None to trigger a re-optimization, so that
    # the new task_resources is used.
    task.best_resources = None
    logger.debug(f'Overridden task resources: {task.resources}')
    return task


def _execute(
    entrypoint: Union['sky.Task', 'sky.Dag'],
    dryrun: bool = False,
    down: bool = False,
    stream_logs: bool = True,
    handle: Any = None,
    backend: Optional[backends.Backend] = None,
    retry_until_up: bool = False,
    optimize_target: optimizer.OptimizeTarget = optimizer.OptimizeTarget.COST,
    stages: Optional[List[Stage]] = None,
    cluster_name: Optional[str] = None,
    detach_setup: bool = False,
    detach_run: bool = False,
    idle_minutes_to_autostop: Optional[int] = None,
    no_setup: bool = False,
    clone_disk_from: Optional[str] = None,
    minimize_logging: bool = False,
    # Internal only:
    # pylint: disable=invalid-name
    _is_launched_by_spot_controller: bool = False,
) -> Optional[int]:
    """Execute an entrypoint.

    If sky.Task is given or DAG has not been optimized yet, this will call
    sky.optimize() for the caller.

    Args:
      entrypoint: sky.Task or sky.Dag.
      dryrun: bool; if True, only print the provision info (e.g., cluster
        yaml).
      down: bool; whether to tear down the launched resources after all jobs
        finish (successfully or abnormally). If idle_minutes_to_autostop is
        also set, the cluster will be torn down after the specified idle time.
        Note that if errors occur during provisioning/data syncing/setting up,
        the cluster will not be torn down for debugging purposes.
      stream_logs: bool; whether to stream all tasks' outputs to the client.
      handle: Any; if provided, execution will use an existing backend cluster
        handle instead of provisioning a new one.
      backend: Backend; backend to use for executing the tasks. Defaults to
        CloudVmRayBackend()
      retry_until_up: bool; whether to retry the provisioning until the cluster
        is up.
      optimize_target: OptimizeTarget; the dag optimization metric, e.g.
        OptimizeTarget.COST.
      stages: List of stages to run.  If None, run the whole life cycle of
        execution; otherwise, just the specified stages.  Used for `sky exec`
        skipping all setup steps.
      cluster_name: Name of the cluster to create/reuse.  If None,
        auto-generate a name.
      detach_setup: If True, run setup in non-interactive mode as part of the
        job itself. You can safely ctrl-c to detach from logging, and it will
        not interrupt the setup process. To see the logs again after detaching,
        use `sky logs`. To cancel setup, cancel the job via `sky cancel`.
      detach_run: If True, as soon as a job is submitted, return from this
        function and do not stream execution logs.
      idle_minutes_to_autostop: int; if provided, the cluster will be set to
        autostop after this many minutes of idleness.
      no_setup: bool; whether to skip setup commands or not when (re-)launching.

    Returns:
      A job id (int) if the job is submitted successfully and backend is
      CloudVmRayBackend, otherwise None.
    """
    dag = _convert_to_dag(entrypoint)
    assert len(dag) == 1, f'We support 1 task for now. {dag}'
    task = dag.tasks[0]

    if task.need_spot_recovery:
        with ux_utils.print_exception_no_traceback():
            raise ValueError(
                'Spot recovery is specified in the task. To launch the '
                'managed spot job, please use: sky spot launch')

    cluster_exists = False
    if cluster_name is not None:
        existing_handle = global_user_state.get_handle_from_cluster_name(
            cluster_name)
        cluster_exists = existing_handle is not None
        # TODO(woosuk): If the cluster exists, print a warning that
        # `cpus` and `memory` are not used as a job scheduling constraint,
        # unlike `gpus`.

    stages = stages if stages is not None else list(Stage)

    # Requested features that some clouds support and others don't.
    requested_features = set()

    if task.num_nodes > 1:
        requested_features.add(clouds.CloudImplementationFeatures.MULTI_NODE)

    backend = backend if backend is not None else backends.CloudVmRayBackend()
    if isinstance(backend, backends.CloudVmRayBackend):
        if down and idle_minutes_to_autostop is None:
            # Use auto{stop,down} to terminate the cluster after the task is
            # done.
            idle_minutes_to_autostop = 0
        if idle_minutes_to_autostop is not None:
            if idle_minutes_to_autostop == 0:
                # idle_minutes_to_autostop=0 can cause the following problem:
                # After we set the autostop in the PRE_EXEC stage with -i 0,
                # it could be possible that the cluster immediately found
                # itself have no task running and start the auto{stop,down}
                # process, before the task is submitted in the EXEC stage.
                verb = 'torn down' if down else 'stopped'
                logger.info(f'{colorama.Style.DIM}The cluster will '
                            f'be {verb} after 1 minutes of idleness '
                            '(after all jobs finish).'
                            f'{colorama.Style.RESET_ALL}')
                idle_minutes_to_autostop = 1
            stages.remove(Stage.DOWN)

            if not down:
                requested_features.add(
                    clouds.CloudImplementationFeatures.AUTOSTOP)
                # TODO(ewzeng): allow autostop for spot when stopping is
                # supported.
                if task.use_spot:
                    with ux_utils.print_exception_no_traceback():
                        raise ValueError(
                            'Autostop is not supported for spot instances.')

    elif idle_minutes_to_autostop is not None:
        # TODO(zhwu): Autostop is not supported for non-CloudVmRayBackend.
        with ux_utils.print_exception_no_traceback():
            raise ValueError(
                f'Backend {backend.NAME} does not support autostop, please try '
                f'{backends.CloudVmRayBackend.NAME}')

    if Stage.CLONE_DISK in stages:
        task = _maybe_clone_disk_from_cluster(clone_disk_from, cluster_name,
                                              task)

    if not cluster_exists:
        if (Stage.PROVISION in stages and task.use_spot and
                not _is_launched_by_spot_controller):
            yellow = colorama.Fore.YELLOW
            bold = colorama.Style.BRIGHT
            reset = colorama.Style.RESET_ALL
            logger.info(
                f'{yellow}Launching an unmanaged spot task, which does not '
                f'automatically recover from preemptions.{reset}\n{yellow}To '
                'get automatic recovery, use managed spot instead: '
                f'{reset}{bold}sky spot launch{reset} {yellow}or{reset} '
                f'{bold}sky.spot_launch(){reset}.')

        if Stage.OPTIMIZE in stages:
            if task.best_resources is None:
                # TODO: fix this for the situation where number of requested
                # accelerators is not an integer.
                if isinstance(backend, backends.CloudVmRayBackend):
                    # TODO: adding this check because docker backend on a
                    # no-credential machine should not enter optimize(), which
                    # would directly error out ('No cloud is enabled...').  Fix
                    # by moving `sky check` checks out of optimize()?
                    dag = sky.optimize(dag, minimize=optimize_target)
                    task = dag.tasks[0]  # Keep: dag may have been deep-copied.
                    assert task.best_resources is not None, task

    backend.register_info(dag=dag,
                          optimize_target=optimize_target,
                          requested_features=requested_features,
                          minimize_logging=minimize_logging)

    if task.storage_mounts is not None:
        # Optimizer should eventually choose where to store bucket
        task.sync_storage_mounts()

    job_id = None
    try:
        if Stage.PROVISION in stages:
            if handle is None:
                submitted_at = time.time()
                handle = backend.provision(task,
                                           task.best_resources,
                                           dryrun=dryrun,
                                           stream_logs=stream_logs,
                                           cluster_name=cluster_name,
                                           retry_until_up=retry_until_up)
                if handle.launched_resources is not None:
                    map_utils.report_wait(
                        zone=handle.launched_resources.zone,
                        wait_time=time.time() - submitted_at,
                        resource=handle.launched_resources.get_short_repr())

        if dryrun and handle is None:
            logger.info('Dryrun finished.')
            return None

        if Stage.SYNC_WORKDIR in stages and not dryrun:
            if task.workdir is not None:
                backend.sync_workdir(handle, task.workdir)

        if Stage.SYNC_FILE_MOUNTS in stages and not dryrun:
            backend.sync_file_mounts(handle, task.file_mounts,
                                     task.storage_mounts)

        if no_setup:
            logger.info('Setup commands skipped.')
        elif Stage.SETUP in stages and not dryrun:
            backend.setup(handle, task, detach_setup=detach_setup)

        if Stage.PRE_EXEC in stages and not dryrun:
            if idle_minutes_to_autostop is not None:
                assert isinstance(backend, backends.CloudVmRayBackend)
                backend.set_autostop(handle,
                                     idle_minutes_to_autostop,
                                     down=down)

        if Stage.EXEC in stages:
            try:
                global_user_state.update_last_use(handle.get_cluster_name())
                job_id = backend.execute(handle,
                                         task,
                                         detach_run,
                                         dryrun=dryrun)
            finally:
                # Enables post_execute() to be run after KeyboardInterrupt.
                backend.post_execute(handle, down)

        if Stage.DOWN in stages and not dryrun:
            if down and idle_minutes_to_autostop is None:
                backend.teardown_ephemeral_storage(task)
                backend.teardown(handle, terminate=True)
    finally:
<<<<<<< HEAD
        if (cluster_name != spot.SPOT_CONTROLLER_NAME and
                cluster_name is not None and
                not cluster_name.startswith(serve.CONTROLLER_PREFIX)):
=======
        if not minimize_logging:
>>>>>>> 4eb1d44c
            # UX: print live clusters to make users aware (to save costs).
            #
            # Don't print if this job is launched by the spot controller,
            # because spot jobs are serverless, there can be many of them, and
            # users tend to continuously monitor spot jobs using `sky spot
            # status`. Also don't print if this job is a skyserve controller
            # job.
            #
            # Disable the usage collection for this status command.
            env = dict(os.environ,
                       **{env_options.Options.DISABLE_LOGGING.value: '1'})
            subprocess_utils.run('sky status --no-show-spot-jobs', env=env)
<<<<<<< HEAD
        # UX: Don't show cursor if we are initializing a skyserve controller,
        # since it will mess up the progress bar.
        if (cluster_name is None or
                not cluster_name.startswith(serve.CONTROLLER_PREFIX)):
            print()
            print('\x1b[?25h', end='')  # Show cursor.
=======
        print()
        print('\x1b[?25h', end='')  # Show cursor.
>>>>>>> 4eb1d44c
    return job_id


@timeline.event
@usage_lib.entrypoint
def launch(
    task: Union['sky.Task', 'sky.Dag'],
    cluster_name: Optional[str] = None,
    retry_until_up: bool = False,
    idle_minutes_to_autostop: Optional[int] = None,
    dryrun: bool = False,
    down: bool = False,
    stream_logs: bool = True,
    backend: Optional[backends.Backend] = None,
    optimize_target: optimizer.OptimizeTarget = optimizer.OptimizeTarget.COST,
    detach_setup: bool = False,
    detach_run: bool = False,
    no_setup: bool = False,
    clone_disk_from: Optional[str] = None,
    # Internal only:
    # pylint: disable=invalid-name
    _is_launched_by_spot_controller: bool = False,
) -> None:
    # NOTE(dev): Keep the docstring consistent between the Python API and CLI.
    """Launch a task.

    The task's setup and run commands are executed under the task's workdir
    (when specified, it is synced to remote cluster).  The task undergoes job
    queue scheduling on the cluster.

    Currently, the first argument must be a sky.Task, or (EXPERIMENTAL advanced
    usage) a sky.Dag. In the latter case, currently it must contain a single
    task; support for pipelines/general DAGs are in experimental branches.

    Args:
        task: sky.Task, or sky.Dag (experimental; 1-task only) to launch.
        cluster_name: name of the cluster to create/reuse.  If None,
            auto-generate a name.
        retry_until_up: whether to retry launching the cluster until it is
            up.
        idle_minutes_to_autostop: automatically stop the cluster after this
            many minute of idleness, i.e., no running or pending jobs in the
            cluster's job queue. Idleness gets reset whenever setting-up/
            running/pending jobs are found in the job queue. Setting this
            flag is equivalent to running
            ``sky.launch(..., detach_run=True, ...)`` and then
            ``sky.autostop(idle_minutes=<minutes>)``. If not set, the cluster
            will not be autostopped.
        down: Tear down the cluster after all jobs finish (successfully or
            abnormally). If --idle-minutes-to-autostop is also set, the
            cluster will be torn down after the specified idle time.
            Note that if errors occur during provisioning/data syncing/setting
            up, the cluster will not be torn down for debugging purposes.
        dryrun: if True, do not actually launch the cluster.
        stream_logs: if True, show the logs in the terminal.
        backend: backend to use.  If None, use the default backend
            (CloudVMRayBackend).
        optimize_target: target to optimize for. Choices: OptimizeTarget.COST,
            OptimizeTarget.TIME.
        detach_setup: If True, run setup in non-interactive mode as part of the
            job itself. You can safely ctrl-c to detach from logging, and it
            will not interrupt the setup process. To see the logs again after
            detaching, use `sky logs`. To cancel setup, cancel the job via
            `sky cancel`. Useful for long-running setup
            commands.
        detach_run: If True, as soon as a job is submitted, return from this
            function and do not stream execution logs.
        no_setup: if True, do not re-run setup commands.
        clone_disk_from: [Experimental] if set, clone the disk from the
            specified cluster. This is useful to migrate the cluster to a
            different availability zone or region.

    Example:
        .. code-block:: python

            import sky
            task = sky.Task(run='echo hello SkyPilot')
            task.set_resources(
                sky.Resources(cloud=sky.AWS(), accelerators='V100:4'))
            sky.launch(task, cluster_name='my-cluster')

    Raises:
        exceptions.ClusterOwnerIdentityMismatchError: if the cluster is
            owned by another user.
        exceptions.InvalidClusterNameError: if the cluster name is invalid.
        exceptions.ResourcesMismatchError: if the requested resources
            do not match the existing cluster.
        exceptions.NotSupportedError: if required features are not supported
            by the backend/cloud/cluster.
        exceptions.ResourcesUnavailableError: if the requested resources
            cannot be satisfied. The failover_history of the exception
            will be set as:
                1. Empty: iff the first-ever sky.optimize() fails to
                find a feasible resource; no pre-check or actual launch is
                attempted.
                2. Non-empty: iff at least 1 exception from either
                our pre-checks (e.g., cluster name invalid) or a region/zone
                throwing resource unavailability.
        exceptions.CommandError: any ssh command error.
        exceptions.NoCloudAccessError: if all clouds are disabled.
    Other exceptions may be raised depending on the backend.
    """
    entrypoint = task
    backend_utils.check_cluster_name_not_reserved(cluster_name,
                                                  operation_str='sky.launch')

    _execute(
        entrypoint=entrypoint,
        dryrun=dryrun,
        down=down,
        stream_logs=stream_logs,
        handle=None,
        backend=backend,
        retry_until_up=retry_until_up,
        optimize_target=optimize_target,
        cluster_name=cluster_name,
        detach_setup=detach_setup,
        detach_run=detach_run,
        idle_minutes_to_autostop=idle_minutes_to_autostop,
        no_setup=no_setup,
        clone_disk_from=clone_disk_from,
        _is_launched_by_spot_controller=_is_launched_by_spot_controller,
    )


@usage_lib.entrypoint
def exec(  # pylint: disable=redefined-builtin
    task: Union['sky.Task', 'sky.Dag'],
    cluster_name: str,
    dryrun: bool = False,
    down: bool = False,
    stream_logs: bool = True,
    backend: Optional[backends.Backend] = None,
    detach_run: bool = False,
) -> None:
    # NOTE(dev): Keep the docstring consistent between the Python API and CLI.
    """Execute a task on an existing cluster.

    This function performs two actions:

    (1) workdir syncing, if the task has a workdir specified;
    (2) executing the task's ``run`` commands.

    All other steps (provisioning, setup commands, file mounts syncing) are
    skipped.  If any of those specifications changed in the task, this function
    will not reflect those changes.  To ensure a cluster's setup is up to date,
    use ``sky.launch()`` instead.

    Execution and scheduling behavior:

    - The task will undergo job queue scheduling, respecting any specified
      resource requirement. It can be executed on any node of the cluster with
      enough resources.
    - The task is run under the workdir (if specified).
    - The task is run non-interactively (without a pseudo-terminal or
      pty), so interactive commands such as ``htop`` do not work.
      Use ``ssh my_cluster`` instead.

    Args:
        task: sky.Task, or sky.Dag (experimental; 1-task only) containing the
          task to execute.
        cluster_name: name of an existing cluster to execute the task.
        down: Tear down the cluster after all jobs finish (successfully or
            abnormally). If --idle-minutes-to-autostop is also set, the
            cluster will be torn down after the specified idle time.
            Note that if errors occur during provisioning/data syncing/setting
            up, the cluster will not be torn down for debugging purposes.
        dryrun: if True, do not actually execute the task.
        stream_logs: if True, show the logs in the terminal.
        backend: backend to use.  If None, use the default backend
            (CloudVMRayBackend).
        detach_run: if True, detach from logging once the task has been
            submitted.

    Raises:
        ValueError: if the specified cluster does not exist or is not in UP
            status.
        sky.exceptions.NotSupportedError: if the specified cluster is a
            reserved cluster that does not support this operation.
    """
    entrypoint = task
    if isinstance(entrypoint, sky.Dag):
        logger.warning(
            f'{colorama.Fore.YELLOW}Passing a sky.Dag to sky.exec() is '
            'deprecated. Pass sky.Task instead.'
            f'{colorama.Style.RESET_ALL}')
    backend_utils.check_cluster_name_not_reserved(cluster_name,
                                                  operation_str='sky.exec')

    handle = backend_utils.check_cluster_available(
        cluster_name,
        operation='executing tasks',
        check_cloud_vm_ray_backend=False,
        dryrun=dryrun)
    _execute(entrypoint=entrypoint,
             dryrun=dryrun,
             down=down,
             stream_logs=stream_logs,
             handle=handle,
             backend=backend,
             stages=[
                 Stage.SYNC_WORKDIR,
                 Stage.EXEC,
             ],
             cluster_name=cluster_name,
             detach_run=detach_run)


def _shared_controller_env_vars() -> Dict[str, Any]:
    return {
        'SKYPILOT_USER_ID': common_utils.get_user_hash(),
        'SKYPILOT_SKIP_CLOUD_IDENTITY_CHECK': 1,
        # Should not use $USER here, as that env var can be empty when
        # running in a container.
        'SKYPILOT_USER': getpass.getuser(),
        'SKYPILOT_DEV': env_options.Options.IS_DEVELOPER.get(),
        'SKYPILOT_DEBUG': env_options.Options.SHOW_DEBUG_INFO.get(),
        'SKYPILOT_DISABLE_USAGE_COLLECTION':
            env_options.Options.DISABLE_LOGGING.get(),
    }


@usage_lib.entrypoint
def spot_launch(
    task: Union['sky.Task', 'sky.Dag'],
    name: Optional[str] = None,
    stream_logs: bool = True,
    detach_run: bool = False,
    retry_until_up: bool = False,
):
    # NOTE(dev): Keep the docstring consistent between the Python API and CLI.
    """Launch a managed spot job.

    Please refer to the sky.cli.spot_launch for the document.

    Args:
        task: sky.Task, or sky.Dag (experimental; 1-task only) to launch as a
          managed spot job.
        name: Name of the spot job.
        detach_run: Whether to detach the run.

    Raises:
        ValueError: cluster does not exist.
        sky.exceptions.NotSupportedError: the feature is not supported.
    """
    entrypoint = task
    dag_uuid = str(uuid.uuid4().hex[:4])

    dag = _convert_to_dag(entrypoint)
    assert dag.is_chain(), ('Only single-task or chain DAG is '
                            'allowed for spot_launch.', dag)

    dag_utils.maybe_infer_and_fill_dag_and_task_names(dag)

    task_names = set()
    for task_ in dag.tasks:
        if task_.name in task_names:
            raise ValueError(
                f'Task name {task_.name!r} is duplicated in the DAG. Either '
                'change task names to be unique, or specify the DAG name only '
                'and comment out the task names (so that they will be auto-'
                'generated) .')
        task_names.add(task_.name)

    dag_utils.fill_default_spot_config_in_dag(dag)

    for task_ in dag.tasks:
        _maybe_translate_local_file_mounts_and_sync_up(task_)

    with tempfile.NamedTemporaryFile(prefix=f'spot-dag-{dag.name}-',
                                     mode='w') as f:
        dag_utils.dump_chain_dag_to_yaml(dag, f.name)
        controller_name = spot.SPOT_CONTROLLER_NAME
        vars_to_fill = {
            'remote_user_yaml_prefix': spot.SPOT_TASK_YAML_PREFIX,
            'user_yaml_path': f.name,
            'user_config_path': None,
            'spot_controller': controller_name,
            # Note: actual spot cluster name will be <task.name>-<spot job ID>
            'dag_name': dag.name,
            'uuid': dag_uuid,
            'google_sdk_installation_commands':
                gcp.GOOGLE_SDK_INSTALLATION_COMMAND,
            'retry_until_up': retry_until_up,
        }
        controller_resources_config = copy.copy(
            spot.constants.CONTROLLER_RESOURCES)
        spot_env_vars = _shared_controller_env_vars()
        if skypilot_config.loaded():
            # Look up the contents of the already loaded configs via the
            # 'skypilot_config' module. Don't simply read the on-disk file as
            # it may have changed since this process started.
            #
            # Set any proxy command to None, because the controller would've
            # been launched behind the proxy, and in general any nodes we
            # launch may not have or need the proxy setup. (If the controller
            # needs to launch spot clusters in another region/VPC, the user
            # should properly set up VPC peering, which will allow the
            # cross-region/VPC communication. The proxy command is orthogonal
            # to this scenario.)
            #
            # This file will be uploaded to the controller node and will be
            # used throughout the spot job's recovery attempts (i.e., if it
            # relaunches due to preemption, we make sure the same config is
            # used).
            #
            # NOTE: suppose that we have a controller in old VPC, then user
            # changes 'vpc_name' in the config and does a 'spot launch'. In
            # general, the old controller may not successfully launch the job
            # in the new VPC. This happens if the two VPCs don’t have peering
            # set up. Like other places in the code, we assume properly setting
            # up networking is user's responsibilities.
            # TODO(zongheng): consider adding a basic check that checks
            # controller VPC (or name) == the spot job's VPC (or name). It may
            # not be a sufficient check (as it's always possible that peering
            # is not set up), but it may catch some obvious errors.
            # TODO(zhwu): hacky. We should only set the proxy command of the
            # cloud where the controller is launched (currently, only aws user
            # uses proxy_command).
            proxy_command_key = ('aws', 'ssh_proxy_command')
            ssh_proxy_command = skypilot_config.get_nested(
                proxy_command_key, None)
            config_dict = skypilot_config.to_dict()
            if isinstance(ssh_proxy_command, str):
                config_dict = skypilot_config.set_nested(
                    proxy_command_key, None)
            elif isinstance(ssh_proxy_command, dict):
                # Instead of removing the key, we set the value to empty string
                # so that the controller will only try the regions specified by
                # the keys.
                ssh_proxy_command = {k: None for k in ssh_proxy_command}
                config_dict = skypilot_config.set_nested(
                    proxy_command_key, ssh_proxy_command)

            with tempfile.NamedTemporaryFile(mode='w', delete=False) as tmpfile:
                prefix = spot.SPOT_TASK_YAML_PREFIX
                remote_user_config_path = (
                    f'{prefix}/{dag.name}-{dag_uuid}.config_yaml')
                common_utils.dump_yaml(tmpfile.name, config_dict)
                vars_to_fill.update({
                    'user_config_path': tmpfile.name,
                    'remote_user_config_path': remote_user_config_path,
                })
                spot_env_vars[skypilot_config.ENV_VAR_SKYPILOT_CONFIG] = (
                    remote_user_config_path)

            # Override the controller resources with the ones specified in the
            # config.
            custom_controller_resources_config = skypilot_config.get_nested(
                ('spot', 'controller', 'resources'), None)
            if custom_controller_resources_config is not None:
                controller_resources_config.update(
                    custom_controller_resources_config)
        try:
            controller_resources = sky.Resources.from_yaml_config(
                controller_resources_config)
        except ValueError as e:
            with ux_utils.print_exception_no_traceback():
                raise ValueError(
                    'Spot controller resources is not valid, please check '
                    '~/.sky/config.yaml file and make sure '
                    'spot.controller.resources is a valid resources spec. '
                    'Details:\n'
                    f'  {common_utils.format_exception(e, use_bracket=True)}'
                ) from e

        yaml_path = os.path.join(spot.SPOT_CONTROLLER_YAML_PREFIX,
                                 f'{name}-{dag_uuid}.yaml')
        backend_utils.fill_template(spot.SPOT_CONTROLLER_TEMPLATE,
                                    vars_to_fill,
                                    output_path=yaml_path)
        controller_task = task_lib.Task.from_yaml(yaml_path)
        assert len(controller_task.resources) == 1, controller_task
        # Backward compatibility: if the user changed the
        # spot-controller.yaml.j2 to customize the controller resources,
        # we should use it.
        controller_task_resources = list(controller_task.resources)[0]
        if not controller_task_resources.is_empty():
            controller_resources = controller_task_resources
        controller_task.set_resources(controller_resources)

        controller_task.spot_dag = dag
        assert len(controller_task.resources) == 1

        controller_task.update_envs(spot_env_vars)

        print(f'{colorama.Fore.YELLOW}'
              f'Launching managed spot job {dag.name!r} from spot controller...'
              f'{colorama.Style.RESET_ALL}')
        print('Launching spot controller...')
        _execute(
            entrypoint=controller_task,
            stream_logs=stream_logs,
            cluster_name=controller_name,
            detach_run=detach_run,
            idle_minutes_to_autostop=spot.
            SPOT_CONTROLLER_IDLE_MINUTES_TO_AUTOSTOP,
            retry_until_up=True,
            minimize_logging=True,
        )


def _maybe_translate_local_file_mounts_and_sync_up(task: task_lib.Task):
    """Translates local->VM mounts into Storage->VM, then syncs up any Storage.

    Eagerly syncing up local->Storage ensures Storage->VM would work at task
    launch time.

    If there are no local source paths to be translated, this function would
    still sync up any storage mounts with local source paths (which do not
    undergo translation).
    """
    # ================================================================
    # Translate the workdir and local file mounts to cloud file mounts.
    # ================================================================
    run_id = common_utils.get_usage_run_id()[:8]
    original_file_mounts = task.file_mounts if task.file_mounts else {}
    original_storage_mounts = task.storage_mounts if task.storage_mounts else {}

    copy_mounts = task.get_local_to_remote_file_mounts()
    if copy_mounts is None:
        copy_mounts = {}

    has_local_source_paths_file_mounts = bool(copy_mounts)
    has_local_source_paths_workdir = task.workdir is not None

    msg = None
    if has_local_source_paths_workdir and has_local_source_paths_file_mounts:
        msg = 'workdir and file_mounts with local source paths'
    elif has_local_source_paths_file_mounts:
        msg = 'file_mounts with local source paths'
    elif has_local_source_paths_workdir:
        msg = 'workdir'
    if msg:
        logger.info(f'{colorama.Fore.YELLOW}Translating {msg} to SkyPilot '
                    f'Storage...{colorama.Style.RESET_ALL}')

    # Step 1: Translate the workdir to SkyPilot storage.
    new_storage_mounts = {}
    if task.workdir is not None:
        bucket_name = spot.constants.SPOT_WORKDIR_BUCKET_NAME.format(
            username=getpass.getuser(), id=run_id)
        workdir = task.workdir
        task.workdir = None
        if (constants.SKY_REMOTE_WORKDIR in original_file_mounts or
                constants.SKY_REMOTE_WORKDIR in original_storage_mounts):
            raise ValueError(
                f'Cannot mount {constants.SKY_REMOTE_WORKDIR} as both the '
                'workdir and file_mounts contains it as the target.')
        new_storage_mounts[
            constants.
            SKY_REMOTE_WORKDIR] = storage_lib.Storage.from_yaml_config({
                'name': bucket_name,
                'source': workdir,
                'persistent': False,
                'mode': 'COPY',
            })
        # Check of the existence of the workdir in file_mounts is done in
        # the task construction.
        logger.info(f'Workdir {workdir!r} will be synced to cloud storage '
                    f'{bucket_name!r}.')

    # Step 2: Translate the local file mounts with folder in src to SkyPilot
    # storage.
    # TODO(zhwu): Optimize this by:
    # 1. Use the same bucket for all the mounts.
    # 2. When the src is the same, use the same bucket.
    copy_mounts_with_file_in_src = {}
    for i, (dst, src) in enumerate(copy_mounts.items()):
        assert task.file_mounts is not None
        task.file_mounts.pop(dst)
        if os.path.isfile(os.path.abspath(os.path.expanduser(src))):
            copy_mounts_with_file_in_src[dst] = src
            continue
        bucket_name = spot.constants.SPOT_FM_BUCKET_NAME.format(
            username=getpass.getuser(),
            id=f'{run_id}-{i}',
        )
        new_storage_mounts[dst] = storage_lib.Storage.from_yaml_config({
            'name': bucket_name,
            'source': src,
            'persistent': False,
            'mode': 'COPY',
        })
        logger.info(
            f'Folder in local file mount {src!r} will be synced to SkyPilot '
            f'storage {bucket_name}.')

    # Step 3: Translate local file mounts with file in src to SkyPilot storage.
    # Hard link the files in src to a temporary directory, and upload folder.
    local_fm_path = os.path.join(
        tempfile.gettempdir(),
        spot.constants.SPOT_FM_LOCAL_TMP_DIR.format(id=run_id))
    os.makedirs(local_fm_path, exist_ok=True)
    file_bucket_name = spot.constants.SPOT_FM_FILE_ONLY_BUCKET_NAME.format(
        username=getpass.getuser(), id=run_id)
    if copy_mounts_with_file_in_src:
        src_to_file_id = {}
        for i, src in enumerate(set(copy_mounts_with_file_in_src.values())):
            src_to_file_id[src] = i
            os.link(os.path.abspath(os.path.expanduser(src)),
                    os.path.join(local_fm_path, f'file-{i}'))

        new_storage_mounts[
            spot.constants.
            SPOT_FM_REMOTE_TMP_DIR] = storage_lib.Storage.from_yaml_config({
                'name': file_bucket_name,
                'source': local_fm_path,
                'persistent': False,
                'mode': 'MOUNT',
            })
        if spot.constants.SPOT_FM_REMOTE_TMP_DIR in original_storage_mounts:
            with ux_utils.print_exception_no_traceback():
                raise ValueError(
                    'Failed to translate file mounts, due to the default '
                    f'destination {spot.constants.SPOT_FM_REMOTE_TMP_DIR} '
                    'being taken.')
        sources = list(src_to_file_id.keys())
        sources_str = '\n\t'.join(sources)
        logger.info('Source files in file_mounts will be synced to '
                    f'cloud storage {file_bucket_name}:'
                    f'\n\t{sources_str}')
    task.update_storage_mounts(new_storage_mounts)

    # Step 4: Upload storage from sources
    # Upload the local source to a bucket. The task will not be executed
    # locally, so we need to upload the files/folders to the bucket manually
    # here before sending the task to the remote spot controller.
    if task.storage_mounts:
        # There may be existing (non-translated) storage mounts, so log this
        # whenever task.storage_mounts is non-empty.
        logger.info(f'{colorama.Fore.YELLOW}Uploading sources to cloud storage.'
                    f'{colorama.Style.RESET_ALL} See: sky storage ls')
    task.sync_storage_mounts()

    # Step 5: Add the file download into the file mounts, such as
    #  /original-dst: s3://spot-fm-file-only-bucket-name/file-0
    new_file_mounts = {}
    for dst, src in copy_mounts_with_file_in_src.items():
        storage = task.storage_mounts[spot.constants.SPOT_FM_REMOTE_TMP_DIR]
        store_type = list(storage.stores.keys())[0]
        store_prefix = storage_lib.get_store_prefix(store_type)
        bucket_url = store_prefix + file_bucket_name
        file_id = src_to_file_id[src]
        new_file_mounts[dst] = bucket_url + f'/file-{file_id}'
    task.update_file_mounts(new_file_mounts)

    # Step 6: Replace the source field that is local path in all storage_mounts
    # with bucket URI and remove the name field.
    for storage_obj in task.storage_mounts.values():
        if (storage_obj.source is not None and
                not data_utils.is_cloud_store_url(storage_obj.source)):
            # Need to replace the local path with bucket URI, and remove the
            # name field, so that the storage mount can work on the spot
            # controller.
            store_types = list(storage_obj.stores.keys())
            assert len(store_types) == 1, (
                'We only support one store type for now.', storage_obj.stores)
            store_type = store_types[0]
            if store_type == storage_lib.StoreType.S3:
                storage_obj.source = f's3://{storage_obj.name}'
            elif store_type == storage_lib.StoreType.GCS:
                storage_obj.source = f'gs://{storage_obj.name}'
            elif store_type == storage_lib.StoreType.R2:
                storage_obj.source = f'r2://{storage_obj.name}'
            else:
                with ux_utils.print_exception_no_traceback():
                    raise exceptions.NotSupportedError(
                        f'Unsupported store type: {store_type}')
            storage_obj.force_delete = True


@usage_lib.entrypoint
def serve_up(
    task: 'sky.Task',
<<<<<<< HEAD
    service_name: str,
):
=======
    service_name: Optional[str] = None,
) -> None:
>>>>>>> 4eb1d44c
    """Spin up a service.

    Please refer to the sky.cli.serve_up for the document.

    Args:
        task: sky.Task to serve up.
        service_name: Name of the service.
    """
<<<<<<< HEAD
=======
    if service_name is None:
        service_name = backend_utils.generate_service_name()

>>>>>>> 4eb1d44c
    if re.fullmatch(serve.SERVICE_NAME_VALID_REGEX, service_name) is None:
        with ux_utils.print_exception_no_traceback():
            raise ValueError(f'Service name {service_name!r} is invalid: '
                             f'ensure it is fully matched by regex (e.g., '
                             'only contains lower letters, numbers and dash): '
                             f'{serve.SERVICE_NAME_VALID_REGEX}')

    if global_user_state.get_service_from_name(service_name) is not None:
        with ux_utils.print_exception_no_traceback():
            raise ValueError(f'Service name {service_name!r} is already '
                             'taken. Please use a different name.')

    if task.service is None:
<<<<<<< HEAD
        raise RuntimeError('Service section not found.')
=======
        with ux_utils.print_exception_no_traceback():
            raise RuntimeError('Service section not found.')
>>>>>>> 4eb1d44c
    controller_resources_config: Dict[str, Any] = copy.copy(
        serve.CONTROLLER_RESOURCES)
    if task.service.controller_resources is not None:
        controller_resources_config.update(task.service.controller_resources)
    if 'ports' in controller_resources_config:
        with ux_utils.print_exception_no_traceback():
            raise ValueError('Cannot specify ports for controller resources.')
    # TODO(tian): Open required ports only after #2485 is merged.
    controller_resources_config['ports'] = [serve.LOAD_BALANCER_PORT_RANGE]
    try:
        controller_resources = sky.Resources.from_yaml_config(
            controller_resources_config)
    except ValueError as e:
        with ux_utils.print_exception_no_traceback():
            raise ValueError(
                'Encountered error when parsing controller resources') from e

    assert task.service is not None, task
    assert len(task.resources) == 1, task
    requested_resources = list(task.resources)[0]
    service_handle = serve.ServiceHandle(
        service_name=service_name,
        policy=task.service.policy_str(),
        requested_resources=requested_resources,
<<<<<<< HEAD
        requested_controller_resources=controller_resources)
=======
        requested_controller_resources=controller_resources,
        auto_restart=task.service.auto_restart)
>>>>>>> 4eb1d44c
    # Use filelock here to make sure only one process can write to database
    # at the same time. Then we generate available controller name again to
    # make sure even in race condition, we can still get the correct controller
    # name.
    # In the same time, generate ports for the controller and load balancer.
    # Use file lock to make sure the ports are unique to each service.
    try:
        # TODO(tian): remove pylint disabling when filelock
        # version updated
        # pylint: disable=abstract-class-instantiated
<<<<<<< HEAD
        with filelock.FileLock(serve.CONTROLLER_FILE_LOCK_PATH,
                               serve.CONTROLLER_FILE_LOCK_TIMEOUT):
            controller_name, _ = serve.get_available_controller_name(
                controller_resources)
            global_user_state.add_or_update_service(
                service_name, None, controller_name, service_handle,
                status_lib.ServiceStatus.CONTROLLER_INIT)
=======
        with filelock.FileLock(
                os.path.expanduser(serve.CONTROLLER_FILE_LOCK_PATH),
                serve.CONTROLLER_FILE_LOCK_TIMEOUT):
            controller_name, _ = serve.get_available_controller_name(
                controller_resources)
            global_user_state.add_or_update_service(
                service_name,
                launched_at=int(time.time()),
                controller_name=controller_name,
                handle=service_handle,
                status=status_lib.ServiceStatus.CONTROLLER_INIT)
>>>>>>> 4eb1d44c

            controller_port, load_balancer_port = (
                serve.gen_ports_for_serve_process(controller_name))
            service_handle.controller_port = controller_port
            service_handle.load_balancer_port = load_balancer_port
            global_user_state.set_service_handle(service_name, service_handle)
    except filelock.Timeout as e:
        with ux_utils.print_exception_no_traceback():
            raise RuntimeError(
                'Timeout when obtaining controller lock for service '
                f'{service_name!r}. Please check if there are some '
                '`sky serve up` process hanging abnormally.') from e

    # TODO(tian): Use skyserve constants, or maybe refactor these constants
    # out of spot constants since their name is mostly not spot-specific.
    _maybe_translate_local_file_mounts_and_sync_up(task)
    ephemeral_storage = []
    if task.storage_mounts is not None:
        for storage in task.storage_mounts.values():
            if not storage.persistent:
                ephemeral_storage.append(storage.to_yaml_config())
    service_handle.ephemeral_storage = ephemeral_storage
    global_user_state.set_service_handle(service_name, service_handle)

    with tempfile.NamedTemporaryFile(prefix=f'serve-task-{service_name}-',
                                     mode='w') as f:
        task_config = task.to_yaml_config()
<<<<<<< HEAD
        if 'resources' in task_config and 'spot_recovery' in task_config[
                'resources']:
=======
        if ('resources' in task_config and
                'spot_recovery' in task_config['resources']):
>>>>>>> 4eb1d44c
            del task_config['resources']['spot_recovery']
        common_utils.dump_yaml(f.name, task_config)
        remote_task_yaml_path = serve.generate_remote_task_yaml_file_name(
            service_name)
        controller_log_file = (
            serve.generate_remote_controller_log_file_name(service_name))
        load_balancer_log_file = (
            serve.generate_remote_load_balancer_log_file_name(service_name))
        vars_to_fill = {
            'remote_task_yaml_path': remote_task_yaml_path,
            'local_task_yaml_path': f.name,
            'google_sdk_installation_commands':
                gcp.GOOGLE_SDK_INSTALLATION_COMMAND,
            'service_dir': serve.generate_remote_service_dir_name(service_name),
            'service_name': service_name,
            'controller_port': controller_port,
            'load_balancer_port': load_balancer_port,
            'app_port': task.service.app_port,
            'controller_log_file': controller_log_file,
            'load_balancer_log_file': load_balancer_log_file,
        }
        controller_yaml_path = serve.generate_controller_yaml_file_name(
            service_name)
        backend_utils.fill_template(serve.CONTROLLER_TEMPLATE,
                                    vars_to_fill,
                                    output_path=controller_yaml_path)
        controller_task = task_lib.Task.from_yaml(controller_yaml_path)
        controller_task.set_resources(controller_resources)

        # Set this flag to modify default ray task CPU usage to custom value
        # instead of default 0.5 vCPU. We need to set it to a smaller value
        # to support a larger number of services.
        controller_task.is_sky_serve_controller_task = True

        controller_task.update_envs(_shared_controller_env_vars())

        fore = colorama.Fore
        style = colorama.Style
<<<<<<< HEAD
        print(f'\n{fore.YELLOW}Launching controller for {service_name}...'
=======
        print(f'\n{fore.YELLOW}Launching controller for {service_name!r}...'
>>>>>>> 4eb1d44c
              f'{style.RESET_ALL}')
        job_id = _execute(
            entrypoint=controller_task,
            stream_logs=False,
            cluster_name=controller_name,
            detach_run=True,
            # We use autostop here to reduce cold start time, since in most
            # cases the controller resources requirement will be the default
            # value and a previous controller could be reused.
            idle_minutes_to_autostop=serve.CONTROLLER_IDLE_MINUTES_TO_AUTOSTOP,
            retry_until_up=True,
<<<<<<< HEAD
=======
            minimize_logging=True,
>>>>>>> 4eb1d44c
        )

        controller_record = global_user_state.get_cluster_from_name(
            controller_name)
        if controller_record is None:
            global_user_state.set_service_status(
                service_name, status_lib.ServiceStatus.CONTROLLER_FAILED)
            with ux_utils.print_exception_no_traceback():
                raise RuntimeError(
                    'Controller failed to launch. Please check the logs above.')
        handle = controller_record['handle']
        assert isinstance(handle, backends.CloudVmRayResourceHandle)
        backend = backend_utils.get_backend_from_handle(handle)
        assert isinstance(backend, backends.CloudVmRayBackend), backend
<<<<<<< HEAD
=======
        backend.register_info(minimize_logging=True)
>>>>>>> 4eb1d44c
        service_handle.endpoint_ip = handle.head_ip
        global_user_state.set_service_handle(service_name, service_handle)

        def _wait_until_job_is_running_on_controller(
                job_id: Optional[int]) -> bool:
            if job_id is None:
                return False
            for _ in range(serve.SERVE_STARTUP_TIMEOUT):
                job_statuses = backend.get_job_status(handle, [job_id],
                                                      stream_logs=False)
                job_status = job_statuses.get(str(job_id), None)
                if job_status == job_lib.JobStatus.RUNNING:
                    return True
                time.sleep(1)
            # Cancel any jobs that are still pending after timeout.
            if job_status == job_lib.JobStatus.PENDING:
                backend.cancel_jobs(handle, jobs=[job_id])
            return False

        if not _wait_until_job_is_running_on_controller(job_id):
            global_user_state.set_service_status(
                service_name, status_lib.ServiceStatus.CONTROLLER_FAILED)
            with ux_utils.print_exception_no_traceback():
                raise RuntimeError(
                    f'Controller failed to launch. Please check '
                    f'the logs with sky serve logs {service_name} '
                    '--controller')

        service_handle.job_id = job_id
        global_user_state.set_service_handle(service_name, service_handle)
<<<<<<< HEAD
        print(f'{fore.GREEN}Launching controller for {service_name}...done.'
=======
        print(f'{fore.GREEN}Launching controller for {service_name!r}...done.'
>>>>>>> 4eb1d44c
              f'{style.RESET_ALL}')

        global_user_state.set_service_status(
            service_name, status_lib.ServiceStatus.REPLICA_INIT)

        print(f'\n{fore.CYAN}Service name: '
              f'{style.BRIGHT}{service_name}{style.RESET_ALL}'
              '\nTo see detailed info:'
              f'\t\t{backend_utils.BOLD}sky serve status {service_name} (-a)'
              f'{backend_utils.RESET_BOLD}'
              '\nTo see logs of one replica:'
              f'\t{backend_utils.BOLD}sky serve logs {service_name} '
              f'[REPLICA_ID]{backend_utils.RESET_BOLD}'
              '\nTo see logs of load balancer:'
              f'\t{backend_utils.BOLD}sky serve logs --load-balancer '
              f'{service_name}{backend_utils.RESET_BOLD}'
              '\nTo see logs of controller:'
              f'\t{backend_utils.BOLD}sky serve logs --controller '
              f'{service_name}{backend_utils.RESET_BOLD}'
              '\nTo teardown the service:'
              f'\t{backend_utils.BOLD}sky serve down {service_name}'
              f'{backend_utils.RESET_BOLD}'
              f'\n(use {backend_utils.BOLD}sky serve status {service_name}'
              f'{backend_utils.RESET_BOLD} to get all valid REPLICA_ID)')
        print(f'\n{style.BRIGHT}{fore.CYAN}Endpoint URL: '
              f'{style.RESET_ALL}{fore.CYAN}'
              f'{handle.head_ip}:{load_balancer_port}{style.RESET_ALL}')
<<<<<<< HEAD
        print(f'{fore.GREEN}Starting replica now...{style.RESET_ALL}')
        print('Please use the above command to find the latest status.')


def serve_down(
    service_name: str,
    purge: bool,
):
    """Teardown a service.

    Please refer to the sky.cli.serve_down for the document.

    Args:
        service_name: Name of the service.
        purge: If true, ignore errors when cleaning up the controller.
    """
    service_record = global_user_state.get_service_from_name(service_name)

    if service_record is None:
        with ux_utils.print_exception_no_traceback():
            raise ValueError(f'Service {service_name!r} not found.')

    service_handle: serve.ServiceHandle = service_record['handle']
    controller_name = service_record['controller_name']
    global_user_state.set_service_status(service_name,
                                         status_lib.ServiceStatus.SHUTTING_DOWN)
    handle = global_user_state.get_handle_from_cluster_name(controller_name)

    if handle is not None:
        backend = backend_utils.get_backend_from_handle(handle)
        assert isinstance(backend, backends.CloudVmRayBackend)
        try:
            if service_handle.controller_port is None:
                with ux_utils.print_exception_no_traceback():
                    raise RuntimeError(
                        f'Controller job of service {service_name} not found.')

            code = serve.ServeCodeGen.terminate_service(
                service_handle.controller_port)
            returncode, terminate_service_payload, stderr = backend.run_on_head(
                handle,
                code,
                require_outputs=True,
                stream_logs=False,
                separate_stderr=True)
            subprocess_utils.handle_returncode(
                returncode,
                code, ('Failed when submit terminate request to controller '
                       f'of service {service_name}'),
                stderr,
                stream_logs=False)

            resp = serve.load_terminate_service_result(
                terminate_service_payload)
            if resp.status_code != 200:
                raise RuntimeError('Failed to terminate replica of service '
                                   f'{service_name} due to request '
                                   f'failure: {resp.text}')
            msg = resp.json()['message']
            if msg:
                raise RuntimeError(
                    'Unexpected message when tearing down replica of service '
                    f'{service_name}: {msg}. Please login to the controller '
                    'and make sure the service is properly cleaned.')

        # We want to make sure no matter what error happens, we can still
        # clean up the record if purge is True.
        except Exception as e:  # pylint: disable=broad-except
            if purge:
                logger.warning('Ignoring error when cleaning replicas of '
                               f'{service_name}: {e}')
            else:
                raise RuntimeError(e) from e
    else:
        if not purge:
            with ux_utils.print_exception_no_traceback():
                raise RuntimeError(
                    f'Cannot find controller of service {service_name}.')

    try:
        if handle is not None:
            assert isinstance(handle, backends.CloudVmRayResourceHandle)
            backend = backends.CloudVmRayBackend()

            # Cancel the controller and load balancer jobs.
            # For the case when controller / load_balancer job failed to submit.
            jobs = []
            if service_handle.job_id is not None:
                jobs.append(service_handle.job_id)
            backend.cancel_jobs(handle, jobs=jobs, silent=True)

            # Cleanup all files on controller related to this service.
            # We have a 10-min grace period for the controller to autostop,
            # so it should be fine if this is the last service on the
            # controller and its job is the only one running.
            code = serve.ServeCodeGen.cleanup_service_files(service_name)
            returncode, _, stderr = backend.run_on_head(handle,
                                                        code,
                                                        require_outputs=True,
                                                        stream_logs=False,
                                                        separate_stderr=True)
            subprocess_utils.handle_returncode(
                returncode,
                code, ('Failed when cleaning up utility files on controller '
                       f'of service {service_name}'),
                stderr,
                stream_logs=False)

    # same as above.
    except Exception as e:  # pylint: disable=broad-except
        if purge:
            logger.warning('Ignoring error when stopping controller and '
                           f'load balancer jobs of service {service_name}: {e}')
        else:
            raise RuntimeError(e) from e

    # TODO(tian): Maybe add a post_cleanup function?
    controller_yaml_path = serve.generate_controller_yaml_file_name(
        service_name)
    if os.path.exists(controller_yaml_path):
        os.remove(controller_yaml_path)
    handle = global_user_state.get_handle_from_service_name(service_name)
    assert handle is not None
    handle.cleanup_ephemeral_storage()
    global_user_state.remove_service(service_name)
=======
        print(f'{fore.GREEN}Starting replicas now...{style.RESET_ALL}')
        print('Please use the above command to find the latest status.')
>>>>>>> 4eb1d44c
<|MERGE_RESOLUTION|>--- conflicted
+++ resolved
@@ -389,13 +389,7 @@
                 backend.teardown_ephemeral_storage(task)
                 backend.teardown(handle, terminate=True)
     finally:
-<<<<<<< HEAD
-        if (cluster_name != spot.SPOT_CONTROLLER_NAME and
-                cluster_name is not None and
-                not cluster_name.startswith(serve.CONTROLLER_PREFIX)):
-=======
         if not minimize_logging:
->>>>>>> 4eb1d44c
             # UX: print live clusters to make users aware (to save costs).
             #
             # Don't print if this job is launched by the spot controller,
@@ -408,17 +402,8 @@
             env = dict(os.environ,
                        **{env_options.Options.DISABLE_LOGGING.value: '1'})
             subprocess_utils.run('sky status --no-show-spot-jobs', env=env)
-<<<<<<< HEAD
-        # UX: Don't show cursor if we are initializing a skyserve controller,
-        # since it will mess up the progress bar.
-        if (cluster_name is None or
-                not cluster_name.startswith(serve.CONTROLLER_PREFIX)):
-            print()
-            print('\x1b[?25h', end='')  # Show cursor.
-=======
         print()
         print('\x1b[?25h', end='')  # Show cursor.
->>>>>>> 4eb1d44c
     return job_id
 
 
@@ -994,13 +979,8 @@
 @usage_lib.entrypoint
 def serve_up(
     task: 'sky.Task',
-<<<<<<< HEAD
-    service_name: str,
-):
-=======
     service_name: Optional[str] = None,
 ) -> None:
->>>>>>> 4eb1d44c
     """Spin up a service.
 
     Please refer to the sky.cli.serve_up for the document.
@@ -1009,12 +989,9 @@
         task: sky.Task to serve up.
         service_name: Name of the service.
     """
-<<<<<<< HEAD
-=======
     if service_name is None:
         service_name = backend_utils.generate_service_name()
 
->>>>>>> 4eb1d44c
     if re.fullmatch(serve.SERVICE_NAME_VALID_REGEX, service_name) is None:
         with ux_utils.print_exception_no_traceback():
             raise ValueError(f'Service name {service_name!r} is invalid: '
@@ -1028,12 +1005,8 @@
                              'taken. Please use a different name.')
 
     if task.service is None:
-<<<<<<< HEAD
-        raise RuntimeError('Service section not found.')
-=======
         with ux_utils.print_exception_no_traceback():
             raise RuntimeError('Service section not found.')
->>>>>>> 4eb1d44c
     controller_resources_config: Dict[str, Any] = copy.copy(
         serve.CONTROLLER_RESOURCES)
     if task.service.controller_resources is not None:
@@ -1058,12 +1031,8 @@
         service_name=service_name,
         policy=task.service.policy_str(),
         requested_resources=requested_resources,
-<<<<<<< HEAD
-        requested_controller_resources=controller_resources)
-=======
         requested_controller_resources=controller_resources,
         auto_restart=task.service.auto_restart)
->>>>>>> 4eb1d44c
     # Use filelock here to make sure only one process can write to database
     # at the same time. Then we generate available controller name again to
     # make sure even in race condition, we can still get the correct controller
@@ -1074,15 +1043,6 @@
         # TODO(tian): remove pylint disabling when filelock
         # version updated
         # pylint: disable=abstract-class-instantiated
-<<<<<<< HEAD
-        with filelock.FileLock(serve.CONTROLLER_FILE_LOCK_PATH,
-                               serve.CONTROLLER_FILE_LOCK_TIMEOUT):
-            controller_name, _ = serve.get_available_controller_name(
-                controller_resources)
-            global_user_state.add_or_update_service(
-                service_name, None, controller_name, service_handle,
-                status_lib.ServiceStatus.CONTROLLER_INIT)
-=======
         with filelock.FileLock(
                 os.path.expanduser(serve.CONTROLLER_FILE_LOCK_PATH),
                 serve.CONTROLLER_FILE_LOCK_TIMEOUT):
@@ -1094,7 +1054,6 @@
                 controller_name=controller_name,
                 handle=service_handle,
                 status=status_lib.ServiceStatus.CONTROLLER_INIT)
->>>>>>> 4eb1d44c
 
             controller_port, load_balancer_port = (
                 serve.gen_ports_for_serve_process(controller_name))
@@ -1122,13 +1081,8 @@
     with tempfile.NamedTemporaryFile(prefix=f'serve-task-{service_name}-',
                                      mode='w') as f:
         task_config = task.to_yaml_config()
-<<<<<<< HEAD
-        if 'resources' in task_config and 'spot_recovery' in task_config[
-                'resources']:
-=======
         if ('resources' in task_config and
                 'spot_recovery' in task_config['resources']):
->>>>>>> 4eb1d44c
             del task_config['resources']['spot_recovery']
         common_utils.dump_yaml(f.name, task_config)
         remote_task_yaml_path = serve.generate_remote_task_yaml_file_name(
@@ -1167,11 +1121,7 @@
 
         fore = colorama.Fore
         style = colorama.Style
-<<<<<<< HEAD
-        print(f'\n{fore.YELLOW}Launching controller for {service_name}...'
-=======
         print(f'\n{fore.YELLOW}Launching controller for {service_name!r}...'
->>>>>>> 4eb1d44c
               f'{style.RESET_ALL}')
         job_id = _execute(
             entrypoint=controller_task,
@@ -1183,10 +1133,7 @@
             # value and a previous controller could be reused.
             idle_minutes_to_autostop=serve.CONTROLLER_IDLE_MINUTES_TO_AUTOSTOP,
             retry_until_up=True,
-<<<<<<< HEAD
-=======
             minimize_logging=True,
->>>>>>> 4eb1d44c
         )
 
         controller_record = global_user_state.get_cluster_from_name(
@@ -1201,10 +1148,7 @@
         assert isinstance(handle, backends.CloudVmRayResourceHandle)
         backend = backend_utils.get_backend_from_handle(handle)
         assert isinstance(backend, backends.CloudVmRayBackend), backend
-<<<<<<< HEAD
-=======
         backend.register_info(minimize_logging=True)
->>>>>>> 4eb1d44c
         service_handle.endpoint_ip = handle.head_ip
         global_user_state.set_service_handle(service_name, service_handle)
 
@@ -1235,11 +1179,7 @@
 
         service_handle.job_id = job_id
         global_user_state.set_service_handle(service_name, service_handle)
-<<<<<<< HEAD
-        print(f'{fore.GREEN}Launching controller for {service_name}...done.'
-=======
         print(f'{fore.GREEN}Launching controller for {service_name!r}...done.'
->>>>>>> 4eb1d44c
               f'{style.RESET_ALL}')
 
         global_user_state.set_service_status(
@@ -1267,133 +1207,5 @@
         print(f'\n{style.BRIGHT}{fore.CYAN}Endpoint URL: '
               f'{style.RESET_ALL}{fore.CYAN}'
               f'{handle.head_ip}:{load_balancer_port}{style.RESET_ALL}')
-<<<<<<< HEAD
-        print(f'{fore.GREEN}Starting replica now...{style.RESET_ALL}')
-        print('Please use the above command to find the latest status.')
-
-
-def serve_down(
-    service_name: str,
-    purge: bool,
-):
-    """Teardown a service.
-
-    Please refer to the sky.cli.serve_down for the document.
-
-    Args:
-        service_name: Name of the service.
-        purge: If true, ignore errors when cleaning up the controller.
-    """
-    service_record = global_user_state.get_service_from_name(service_name)
-
-    if service_record is None:
-        with ux_utils.print_exception_no_traceback():
-            raise ValueError(f'Service {service_name!r} not found.')
-
-    service_handle: serve.ServiceHandle = service_record['handle']
-    controller_name = service_record['controller_name']
-    global_user_state.set_service_status(service_name,
-                                         status_lib.ServiceStatus.SHUTTING_DOWN)
-    handle = global_user_state.get_handle_from_cluster_name(controller_name)
-
-    if handle is not None:
-        backend = backend_utils.get_backend_from_handle(handle)
-        assert isinstance(backend, backends.CloudVmRayBackend)
-        try:
-            if service_handle.controller_port is None:
-                with ux_utils.print_exception_no_traceback():
-                    raise RuntimeError(
-                        f'Controller job of service {service_name} not found.')
-
-            code = serve.ServeCodeGen.terminate_service(
-                service_handle.controller_port)
-            returncode, terminate_service_payload, stderr = backend.run_on_head(
-                handle,
-                code,
-                require_outputs=True,
-                stream_logs=False,
-                separate_stderr=True)
-            subprocess_utils.handle_returncode(
-                returncode,
-                code, ('Failed when submit terminate request to controller '
-                       f'of service {service_name}'),
-                stderr,
-                stream_logs=False)
-
-            resp = serve.load_terminate_service_result(
-                terminate_service_payload)
-            if resp.status_code != 200:
-                raise RuntimeError('Failed to terminate replica of service '
-                                   f'{service_name} due to request '
-                                   f'failure: {resp.text}')
-            msg = resp.json()['message']
-            if msg:
-                raise RuntimeError(
-                    'Unexpected message when tearing down replica of service '
-                    f'{service_name}: {msg}. Please login to the controller '
-                    'and make sure the service is properly cleaned.')
-
-        # We want to make sure no matter what error happens, we can still
-        # clean up the record if purge is True.
-        except Exception as e:  # pylint: disable=broad-except
-            if purge:
-                logger.warning('Ignoring error when cleaning replicas of '
-                               f'{service_name}: {e}')
-            else:
-                raise RuntimeError(e) from e
-    else:
-        if not purge:
-            with ux_utils.print_exception_no_traceback():
-                raise RuntimeError(
-                    f'Cannot find controller of service {service_name}.')
-
-    try:
-        if handle is not None:
-            assert isinstance(handle, backends.CloudVmRayResourceHandle)
-            backend = backends.CloudVmRayBackend()
-
-            # Cancel the controller and load balancer jobs.
-            # For the case when controller / load_balancer job failed to submit.
-            jobs = []
-            if service_handle.job_id is not None:
-                jobs.append(service_handle.job_id)
-            backend.cancel_jobs(handle, jobs=jobs, silent=True)
-
-            # Cleanup all files on controller related to this service.
-            # We have a 10-min grace period for the controller to autostop,
-            # so it should be fine if this is the last service on the
-            # controller and its job is the only one running.
-            code = serve.ServeCodeGen.cleanup_service_files(service_name)
-            returncode, _, stderr = backend.run_on_head(handle,
-                                                        code,
-                                                        require_outputs=True,
-                                                        stream_logs=False,
-                                                        separate_stderr=True)
-            subprocess_utils.handle_returncode(
-                returncode,
-                code, ('Failed when cleaning up utility files on controller '
-                       f'of service {service_name}'),
-                stderr,
-                stream_logs=False)
-
-    # same as above.
-    except Exception as e:  # pylint: disable=broad-except
-        if purge:
-            logger.warning('Ignoring error when stopping controller and '
-                           f'load balancer jobs of service {service_name}: {e}')
-        else:
-            raise RuntimeError(e) from e
-
-    # TODO(tian): Maybe add a post_cleanup function?
-    controller_yaml_path = serve.generate_controller_yaml_file_name(
-        service_name)
-    if os.path.exists(controller_yaml_path):
-        os.remove(controller_yaml_path)
-    handle = global_user_state.get_handle_from_service_name(service_name)
-    assert handle is not None
-    handle.cleanup_ephemeral_storage()
-    global_user_state.remove_service(service_name)
-=======
         print(f'{fore.GREEN}Starting replicas now...{style.RESET_ALL}')
-        print('Please use the above command to find the latest status.')
->>>>>>> 4eb1d44c
+        print('Please use the above command to find the latest status.')