"""Skylet configs."""
import contextlib
import functools
import os
import pathlib
import sqlite3
from typing import Optional, Union

_DB_PATH = os.path.expanduser('~/.sky/skylet_config.db')
os.makedirs(pathlib.Path(_DB_PATH).parents[0], exist_ok=True)

_table_created = False


@contextlib.contextmanager
def _safe_cursor():
    """A newly created, auto-commiting, auto-closing cursor."""
    conn = sqlite3.connect(_DB_PATH)
    cursor = conn.cursor()
    try:
        yield cursor
    finally:
        cursor.close()
        conn.commit()
        conn.close()


def ensure_table(func: callable):
    """Ensure the table exists before calling the function.

    Since this module will be imported whenever `sky` is imported (due to
    Python's package importing logic), we should avoid creating the table
    until it's actually needed to avoid too many concurrent commit to the
    database.
    It solves the database locked problem in #1576.
    """

    @functools.wraps(func)
    def wrapper(*args, **kwargs):
        global _table_created
        if not _table_created:
            with _safe_cursor(
            ) as c:  # Call it 'c' to avoid pylint complaining.
                # Use WAL mode to avoid locking problem in #1507.
                # Reference: https://stackoverflow.com/a/39265148
                c.execute('PRAGMA journal_mode=WAL')
                c.execute("""\
                    CREATE TABLE IF NOT EXISTS config (
                        key TEXT PRIMARY KEY,
                        value TEXT)""")
        _table_created = True
        return func(*args, **kwargs)

    return wrapper


<<<<<<< HEAD
def get_config(key: str) -> Optional[bytes]:
=======
@ensure_table
def get_config(key: str) -> Optional[str]:
>>>>>>> 1debbf1f
    with _safe_cursor() as cursor:
        rows = cursor.execute('SELECT value FROM config WHERE key = ?', (key,))
        for (value,) in rows:
            return value
        return None


<<<<<<< HEAD
def set_config(key: str, value: Union[bytes, str]) -> None:
=======
@ensure_table
def set_config(key: str, value: str) -> None:
>>>>>>> 1debbf1f
    with _safe_cursor() as cursor:
        cursor.execute(
            """\
            INSERT OR REPLACE INTO config VALUES (?, ?)
            """, (key, value))<|MERGE_RESOLUTION|>--- conflicted
+++ resolved
@@ -4,7 +4,7 @@
 import os
 import pathlib
 import sqlite3
-from typing import Optional, Union
+from typing import Callable, Optional, Union
 
 _DB_PATH = os.path.expanduser('~/.sky/skylet_config.db')
 os.makedirs(pathlib.Path(_DB_PATH).parents[0], exist_ok=True)
@@ -25,7 +25,7 @@
         conn.close()
 
 
-def ensure_table(func: callable):
+def ensure_table(func: Callable):
     """Ensure the table exists before calling the function.
 
     Since this module will be imported whenever `sky` is imported (due to
@@ -54,12 +54,8 @@
     return wrapper
 
 
-<<<<<<< HEAD
+@ensure_table
 def get_config(key: str) -> Optional[bytes]:
-=======
-@ensure_table
-def get_config(key: str) -> Optional[str]:
->>>>>>> 1debbf1f
     with _safe_cursor() as cursor:
         rows = cursor.execute('SELECT value FROM config WHERE key = ?', (key,))
         for (value,) in rows:
@@ -67,12 +63,8 @@
         return None
 
 
-<<<<<<< HEAD
+@ensure_table
 def set_config(key: str, value: Union[bytes, str]) -> None:
-=======
-@ensure_table
-def set_config(key: str, value: str) -> None:
->>>>>>> 1debbf1f
     with _safe_cursor() as cursor:
         cursor.execute(
             """\
