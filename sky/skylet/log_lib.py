--- conflicted
+++ resolved
@@ -221,12 +221,8 @@
 
 def run_bash_command_with_log(bash_command: str,
                               log_path: str,
-<<<<<<< HEAD
                               username: str,
-                              export_sky_env_vars: Optional[str] = None,
-=======
                               env_vars: Optional[Dict[str, str]] = None,
->>>>>>> 1d3221ad
                               stream_logs: bool = False,
                               with_ray: bool = False):
     with tempfile.NamedTemporaryFile('w', prefix='sky_app_') as fp:
