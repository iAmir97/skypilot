--- conflicted
+++ resolved
@@ -35,12 +35,8 @@
 from sky import resources as resources_lib
 from sky import serve as serve_lib
 from sky import sky_logging
-<<<<<<< HEAD
+from sky import status_lib
 from sky import skypilot_config
-from sky import spot as spot_lib
-=======
->>>>>>> 015061ec
-from sky import status_lib
 from sky import task as task_lib
 from sky.backends import backend_utils
 from sky.backends import wheel_utils
