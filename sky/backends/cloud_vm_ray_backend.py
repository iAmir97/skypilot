--- conflicted
+++ resolved
@@ -2314,31 +2314,12 @@
         self.launched_resources = self.launched_resources.copy(region=region)
 
     def update_ssh_ports(self, max_attempts: int = 1) -> None:
-<<<<<<< HEAD
         """Fetches and sets the SSH ports for the cluster nodes.
 
         Use this method to use any cloud-specific port fetching logic.
         """
         del max_attempts  # Unused.
         head_ssh_port = 22
-=======
-        # TODO(romilb): Replace this with a call to the cloud class to get ports
-        # Use port 22 for everything except Kubernetes
-        if not isinstance(self.launched_resources.cloud, clouds.Kubernetes):
-            head_ssh_port = 22
-        else:
-            svc_name = f'{self.cluster_name_on_cloud}-ray-head-ssh'
-            retry_cnt = 0
-            while True:
-                try:
-                    head_ssh_port = clouds.Kubernetes.get_port(svc_name)
-                    break
-                except Exception:  # pylint: disable=broad-except
-                    retry_cnt += 1
-                    if retry_cnt >= max_attempts:
-                        raise
-            # TODO(romilb): Multinode doesn't work with Kubernetes yet.
->>>>>>> 05e199bb
         self.stable_ssh_ports = ([head_ssh_port] + [22] *
                                  (self.num_node_ips - 1))
 
