--- conflicted
+++ resolved
@@ -148,14 +148,7 @@
     'cloudflare': aws_dependencies,
     'docker': ['docker'],
     'gcp': ['google-api-python-client', 'google-cloud-storage'],
-<<<<<<< HEAD
-    'ibm': ['ibm-cloud-sdk-core', 'ibm-vpc', 'ibm-platform-services'],
-=======
-    'ibm': [
-        'ibm-cloud-sdk-core', 'ibm-vpc', 'ibm-platform-services', 'ibm-cos-sdk'
-    ],
-    'docker': ['docker'],
->>>>>>> 657fd844
+    'ibm': ['ibm-cloud-sdk-core', 'ibm-vpc', 'ibm-platform-services', 'ibm-cos-sdk'],
     'lambda': [],
     'oci': ['oci'],
     'runpod': ['runpod'],
